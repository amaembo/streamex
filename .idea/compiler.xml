<?xml version="1.0" encoding="UTF-8"?>
<project version="4">
  <component name="CompilerConfiguration">
    <addNotNullAssertions enabled="false" />
    <annotationProcessing>
      <profile name="Maven default annotation processors profile" enabled="true">
        <sourceOutputDir name="target/generated-sources/annotations" />
        <sourceTestOutputDir name="target/generated-test-sources/test-annotations" />
        <outputRelativeToContentRoot value="true" />
<<<<<<< HEAD
        <module name="benchmark" />
=======
>>>>>>> adbaa5c7
        <module name="streamex" />
      </profile>
    </annotationProcessing>
    <bytecodeTargetLevel>
      <module name="benchmark" target="1.8" />
      <module name="streamex" target="1.8" />
    </bytecodeTargetLevel>
  </component>
  <component name="JavacSettings">
    <option name="ADDITIONAL_OPTIONS_OVERRIDE">
      <module name="benchmark" options="-Xlint:all" />
      <module name="streamex" options="-Xlint:all" />
    </option>
  </component>
</project><|MERGE_RESOLUTION|>--- conflicted
+++ resolved
@@ -7,10 +7,7 @@
         <sourceOutputDir name="target/generated-sources/annotations" />
         <sourceTestOutputDir name="target/generated-test-sources/test-annotations" />
         <outputRelativeToContentRoot value="true" />
-<<<<<<< HEAD
         <module name="benchmark" />
-=======
->>>>>>> adbaa5c7
         <module name="streamex" />
       </profile>
     </annotationProcessing>
