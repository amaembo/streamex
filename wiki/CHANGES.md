# StreamEx changes

Check also [MIGRATION.md](MIGRATION.md) for possible compatibility problems.

### 0.7.4
<<<<<<< HEAD
* [#185] Added: `EntryStream.withoutKey`, `EntryStream.withoutKeys`, `EntryStream.withoutValue` and `EntryStream.withoutValues`.
=======
* [#091] Changed: API tests moved to the separate package.
>>>>>>> 49e46f9a

### 0.7.3
* [#028] Added: `StreamEx.toCollectionAndThen`.
* [#039] Added: `AbstractStreamEx.reducingWithZero` and `MoreCollectors.reducingWithZero`.
* [#043] Added: `MoreCollectors.entriesToMap` and `MoreCollectors.entriesToCustomMap` methods accepting Entry<K,V>.
<<<<<<< HEAD
* [#091] Move API tests to the separate package.  
=======
>>>>>>> 49e46f9a
* [#093] Optimized: parallel performance of unordered primitive streams and for short-circuiting streams is improved. 
* [#219] Changed: MoreCollectors now reject eagerly null parameters where possible; `MoreCollectors.last` throws NPE if last stream element is null.
* [#221] Fixed: `rangeClosed(x, x, step)` returned empty stream instead of stream of `x` if step absolute value is bigger than one.
* [#226] Added: `EntryStream.pairMap` (pairMap pulled up to AbstractStreamEx).
* [#229] Fixed: some non-canonical nans were sorted incorrectly with `Double.reverseSorted()`.

### 0.7.2
* Fixed: accidental use of Java 9 API in CrossSpliterator.

### 0.7.1
* [#202] Fixed: `StreamEx/EntryStream.ofTree` stack consumption is now limited.
* Multi-release Jar is used to provide Java 9+ specializations.

### 0.7.0
* [#193] Removed optimizations which rely on internal implementation details of Stream API (unwrap IteratorSpliterator;
  do not delegate to Stream::close when unnecessary)
* [#194] Removed: `skipOrdered`.
* [#200] Added: `EntryStream.allMatch/anyMatch/noneMatch` accepting key-value pair.
* Now Java 11 is used to build the library. In particular this results in modern JavaDoc artifact (including the search).

### 0.6.8
* [#183] Added: `StreamEx.mapPartial`, `EntryStream.mapToKeyPartial/mapToValuePartial/mapKeyValuePartial`
* [#191] Deprecated: `skipOrdered`.

### 0.6.7
* [#76] Added: `StreamEx.zipWith` accepting `BaseStream` (so zipWith(IntStreamEx.ints()) works)
* [#131] Added: `StreamEx.ofCombinations`
* [#164] Added: `Joining.maxElements`
* [#179] Added: `MoreCollectors.onlyOne(Predicate)`

### 0.6.6
* [#145] Added: `intersperse` method for all stream types.
* [#144] Added: `EntryStream.generate`
* [#162] Added: `StreamEx.ifEmpty`, `EntryStream.ifEmpty`

### 0.6.5
* [#137] Added: `StreamEx.toNavigableMap()`, `EntryStream.toNavigableMap()`
* [#141] Added: `StreamEx.flatArray()`, `EntryStream.flatArray()`
* [#143] Optimized: `AbstractStreamEx.takeWhile/takeWhileInclusive/dropWhile` for parallel unordered case.

### 0.6.4
* [#132] Fixed: `StreamEx.parallel(fjp)` does not parallelize underlying Java Stream if it already exists
* [#127] Added: `StreamEx.filterBy`
* [#128] Added: `EntryStream.prefixKeys`, `EntryStream.prefixValues`
* [#135] Added: `StreamEx.removeBy`

### 0.6.3

* [#111] Added: `StreamEx.toArray(elementClass)`
* [#112] Added: `StreamEx.toArray(emptyArray)`
* [#116] Added: `MoreCollectors.ifAllMatch()`
* [#119] Added: `AbstractStreamEx.toImmutableList()`, `AbstractStreamEx.toImmutableSet()`, `EntryStream.toImmutableMap()`
* [#123] Added: `StreamEx.into(collection)`, `EntryStream.into(map)`

### 0.6.2

* [#17] Optimized: `StreamEx.ofTree`, `EntryStream.ofTree`.
* [#104] Added: `StreamEx.ofReversed()`.
* [#105] Added: `MoreCollectors.minMax()`.
* [#108] Added: `IntStreamEx.of(IntBuffer)`, `LongStreamEx.of(LongBuffer)`, `DoubleStreamEx.of(DoubleBuffer)`.

### 0.6.1

* [#90] Changed: `AbstractStreamEx` class (which shares common functionality of `StreamEx` and `EntryStream`) is public now.
* [#92] Added: `IntStreamEx.of(InputStream)`.
* [#93] Added: `IntStreamEx.asByteInputStream()`.
* [#94] Added: `prefix` method for all stream types.

### 0.6.0
Warning: this release introduces some changes which may break backwards compatibility.

* [#67] Changed: `StreamEx.withFirst()` now includes `(first, first)` pair into result as well. If you want to exclude it, use `.withFirst().skip(1)`. 
* [#70] Fixed: `MoreCollectors.least()/greatest()` now support null element (if the supplied `Comparator` supports nulls).
* [#70] Fixed: `MoreCollectors.least()/greatest()` now returns stable result (the order of equal elements is not changed).
* [#70] Optimized: `MoreCollectors.least()/greatest()` is usually faster now, especially when the selected elements are close to the stream end.
* [#74] Added: `EntryStream.removeKeyValue()`.
* [#77] Added: `MoreCollectors.filtering()/mapping()/flatMapping()` with default downstream Collector `toList()`.
* [#79] Added: `iterate(seed, predicate, op)` for all stream types.
* [#82] Added: `Emitter` class and primitive friends to create non-trivial stream sources.
* [#83] Changed: `StreamEx.of(Collection)`, `of(Iterator)`, etc. now use `? extends T` type instead of just `T`.
* [#85] Added: `StreamEx.mapFirstOrElse()/mapLastOrElse()`.
* [#86] Added: `peekFirst()`, `peekLast()` for all stream types.
* [#89] Added: `produce()` method for all stream types.
* Updated documentation.

### 0.5.5
* [#41] Added: `IntStreamEx/LongStreamEx/StreamEx.without()` accepting several elements.
* [#60] Added: `StreamEx.zipWith()` to zip the stream with another.
* [#63] Optimized `IntStreamEx/LongStreamEx/DoubleStreamEx.reverseSorted()`: much faster now and take less memory.
* [#64] Added: `EntryStream.toMapAndThen()`.
* [#66] Added: `takeWhileInclusive()` for all stream types.
* [#71] Fixed: some collectors like `head(0)`, `greatest(0)` failed when using with JDK Stream.
* [#72] Added: `IntStreamEx.ints()` and `LongStreamEx.longs()`.
* [#73] Added: `EntryStream.collapseKeys()`.

### 0.5.4
* [#10] Added: `chain()` method to all stream types allowing fluently chaining custom operations.
* [#55] TailConcatSpliterator implemented; now all `StreamEx/EntryStream.append/prepend` methods are TSO-compatible. 
* [#56] Fixed: `StreamEx.append/prepend(Collection)` and `EntryStream.append/prepend(Map)` now properly append/prepend if supplied collection is concurrent (so it may be legally modified during the subsequent operations).
* [#57] JDK Stream creation is deferred until necessary. Now quasi-intermediate operations and especially `headTail()` may work faster.
* [#59] Added: `StreamEx.prepend(value)`, `StreamEx.append(value)` which might work faster than existing var-args methods.
* Updated documentation.

### 0.5.3
* [#50] Added: `StreamEx.withFirst()`: extract first stream element 
* [#51] Fixed: `StreamEx.parallel(fjp).runLengths()` fails to run the task in the specified pool.
* [#52] `StreamEx.append(T...)` and `prepend(T...)` are declared as @SafeVarargs and final now.
* [#53] Optimized: `mapFirst`/`mapLast` methods will have less overhead now, especially for primitive streams.
* [#54] Added: `StreamEx.headTail()`: map to the new stream using the first stream element and the stream of the rest elements. 

### 0.5.2
* [#3] Optimized: parallel performance of `StreamEx.ofLines` as well as `StreamEx.split`
* [#19] Optimized: pairMap and forPairs may work faster now, especially in the presence of upstream intermediate operations.
* [#42] Added: `EntryStream.ofTree` methods to stream the tree-like structure tracking nodes depth.
* [#46] Optimized: parallel performance of all `of(Iterator)` methods.
* [#47] Added: `EntryStream.flatMapToKey/flatMapToValue` methods.
* [#48] `EntryStream.of(key, value, key, value...)` now accepts up to 10 pairs.
* Fixed: `StreamEx.of(emptyList().iterator()).parallel()` failed with `NoSuchElementException`.

### 0.5.1

* [#13] Added: `StreamEx.split` to split with single character delimiter.
* [#28] Updated: now `StreamEx.select`, `EntryStream.selectKeys` and `EntryStream.selectValues` accept any type (not necessarily the subtype of current element).
* [#32] Added: `MoreCollectors.dominators` collector which collects the elements to the list leaving only "dominators".   
* [#33] Updated: `StreamEx.split("", pattern)` now returns stream of single `""` string instead of empty stream.
* [#35] Added: construction of all stream types from the `Iterator`.   
* [#36] Added: `StreamEx.of(Enumeration)` static method.
* [#38] Added: `scanLeft` for primitive streams.
* Updated documentation. 

### 0.5.0

Warning: this release introduces some changes which break the backward compatibility and will require the changes in source code if you used the previous StreamEx versions.

* The package `javax.util.streamex` is renamed to `one.util.streamex`. Every occurrence of `javax.util.streamex` in source files must be replaced with `one.util.streamex`.
* The OSGi Bundle-SymbolicName is changed from `javax.util.streamex` to `one.util.streamex`.
* The Maven groupID is changed from `io.github.amaembo` to `one.util`. Dependencies in pom.xml files should be updated accordingly.
* Added: `StreamEx.ofLines(Path)` and `StreamEx.ofLines(Path, Charset)`
* Added: `MoreCollectors.commonPrefix()/commonSuffix()` short-circuiting collectors.
* Added: `IntStreamEx.of(Integer[])`, `LongStreamEx.of(Long[])`, `DoubleStreamEx.of(Double[])` static methods.   
* Deprecated methods `StreamEx.ofEntries()` removed.
* Deprecated methods `collectingAndThen` in primitive collectors removed (use `andThen()` instead).
* Updated documentation. 

### 0.4.1

* Added: `StreamEx/IntStreamEx/LongStreamEx/DoubleStreamEx.mapLast/mapFirst` methods.
* Added: `MoreCollectors.flatMapping` collector.
* Added: `Joining` collector: an advanced version of `Collectors.joining` which may short-circuit.
* Fixed: `StreamEx.cross(mapper)` now correctly handles the case when mapper returns null instead of empty stream.
* Optimized: ordered stateful short-circuit collectors now may process less elements in parallel.
* Optimized: `StreamEx/EntryStream.toList()/toListAndThen()/foldRight()/scanRight()` now faster, especially for sized stream.
* Optimized: collapse-based operations like `StreamEx.collapse/groupRuns/runLengths/intervalMap` now may work faster,
especially when stream has more intermediate operations before them.
* Updated documentation. 

### 0.4.0

* Introduced the concept of short-circuiting collectors.
* `StreamEx/EntryStream.collect(Collector)` method works as short-circuit operation if short-circuiting collector is passed.
* `MoreCollectors.first/head` collectors are short-circuiting now.
* `MoreCollectors.groupingByEnum` collector may short-circuit if downstream collector is short-circuiting.
* `MoreCollectors.pairing` collector may short-circuit if both downstream collectors are short-circuiting.
* Added new short-circuiting collectors: `onlyOne`, `intersecting`, `toEnumSet`, `andingInt`, `andingLong`.
* Added new collectors: `filtering`, `groupingBy` (with domain specification) which short-circuit when downstream collector is short-circuiting.
* Added collectors `mapping`, `collectingAndThen`, `partitioningBy` which mimic standard JDK collectors, but short-circuit when downstream collector is short-circuiting.
* Added `indexOf` methods for all stream types. 
* Added `StreamEx/EntryStream.foldLeft/foldRight` methods without identity argument.
* Added `StreamEx/EntryStream.scanLeft/scanRight` methods without identity argument.
* Added `StreamEx.cartesianProduct/cartesianPower` methods with reduction operator.
* Added `IntStreamEx/LongStreamEx.range/rangeClosed` methods with additional step parameter.
* Added `IntStreamEx/LongStreamEx/DoubleStreamEx.foldLeft` methods.
* Methods `StreamEx/EntryStream.toMap/toSortedMap/toCustomMap` without merge function now produce better exception message in the case of duplicate keys.
* Methods `StreamEx/EntryStream.toMap/toSortedMap/toCustomMap` accepting merge function are not guaranteed to return ConcurrentMap for parallel streams now. They however guarantee now the correct merging order for non-commutative merger functions.
* Methods `StreamEx/EntryStream.grouping*` are not guaranteed to return the ConcurrentMap for parallel streams now. They however guarantee now the correct order of downstream collection.
* Methods `StreamEx.ofEntries` are declared as deprecated and may be removed in future releases!
* Deprecated methods `EntryStream.mapEntryKeys`/`mapEntryValues` are removed!
* Updated documentation

### 0.3.8

* Added `toBooleanArray` collectors (object and primitive).
* Added `MoreCollectors.distinctBy` collector.
* Added `StreamEx/EntryStream.distinct(keyExtractor)` intermediate operation.
* Added `EntryStream.distinctKeys/distinctValues` intermediate operations.
* Added `StreamEx.cartesianPower/cartesianProduct` static methods.
* Optimized: `MoreCollectors.least/greatest` collectors are now much faster (up to 10x depending on input).
* Updated documentation

### 0.3.7

* Added `MoreCollectors.groupingByEnum` collector.
* Added `IntCollector/LongCollector/DoubleCollector.averaging` primitive collectors.
* Added `IntCollector/LongCollector/DoubleCollector.andThen` default methods to replace `collectingAndThen`.
* Added `StreamEx.toFlatCollection` and `StreamEx.toFlatList` terminal operations.
* Added `StreamEx.ofSubLists(list, length, shift)` static method.
* Methods `IntCollector/LongCollector/DoubleCollector.collectingAndThen` are declared as deprecated and may be removed in future releases!
* Updated documentation

### 0.3.6

* Added `StreamEx.collapse(Predicate, Collector)` operation.
* Added `takeWhile` and `dropWhile` methods for all stream types.
* Added `StreamEx.ofPairs` and `EntryStream.ofPairs` methods.
* Optimized: `minBy*/maxBy*` methods for primitive streams now call keyExtractor function at most once per element.
* Updated documentation

### 0.3.5

* Generic arguments relaxed for `StreamEx` methods: `forPairs`, `collapse`, `groupRuns`, `intervalMap`, `sortedBy`.
* Added `MoreCollectors.minIndex/maxIndex` collectors.

### 0.3.4

* Fixed: `EntryStream.of(List<T>)`, `EntryStream.of(T[])` and `StreamEx.runLengths` returned stream
of `Map.Entry` objects which violate the documented contract for `equals` and `hashCode`.
* Fixed: `pairMap` method for all streams worked incorrectly when previous steps included `parallel().flatMap()` due to JDK bug. New version may also work faster in parallel for certain sources.
* Fixed: `collapse`-based methods (`collapse`, `groupRuns`, `runLengths`, `intervalMap`) worked incorrectly in various cases in parallel mode. New version may also work faster in parallel for certain sources.
* Fixed: `minBy*/maxBy*` for primitive streams now return strictly the first matched element (not the arbitrary one). 
* Optimized: `minBy/maxBy` methods for primitive streams now call keyExtractor function at most once per element
* Optimized: many stream creation methods (`zip` for all streams, `EntryStream.of(List)`, `StreamEx.ofSubLists`, etc.) now use custom spliterator.
* Optimized: `IntStreamEx.ofChars` reimplemented for JDK 8 as original `CharSequence.chars` implementation is poor.
* Added construction of all stream types from the `Spliterator`.
* Updated documentation

### 0.3.3

* Added `StreamEx.intervalMap` method
* Added `StreamEx.runLengths` method
* Added `StreamEx.ofSubLists` method
* Added `MoreCollectors.countingInt` collector
* `StreamEx/EntryStream.maxBy*/minBy*` methods optimized: now keyExtractor function is called at most once per element
* `StreamEx.groupRuns` method optimized (up to 5x performance boost depending on data)
* `StreamEx.collapse` methods changed: now the elements passed to the predicate are guaranteed to be two adjacent elements from the source stream.
* Updated documentation: now documentation is automatically copied from JDK for the inherited methods.

### 0.3.2

* Added `MoreCollectors` class: several useful collectors absent in JDK
* Added `skipOrdered(n)` method to every Stream implementation
* Updated documentation

### 0.3.1

* Added `mapToEntry` method for primitive streams
* Added `joining` methods family for primitive streams
* Added `StreamEx.collapse`/`groupRuns` methods
* Added `StreamEx.distinct(atLeast)` method
* Released jar works now as an OSGi bundle
* Updated documentation

### 0.3.0

* Added primitive collectors: `IntCollector`, `LongCollector`, `DoubleCollector`
* Added `flatMapToInt`/`flatMapToLong`/`flatMapToDouble`/`flatMapToObj` to primitive streams
* Added `EntryStream.flatMapKeyValue`/`filterKeyValue`/`mapToKey`/`mapToValue` methods
* Added `IntStreamEx.toCharArray`/`toShortArray`/`toByteArray` methods
* Added `DoubleStreamEx.toFloatArray` method
* Generic arguments for many methods are relaxed allowing more flexible usage
* Methods `EntryStream.mapEntryKeys`/`mapEntryValues` are declared as deprecated and may be removed in future releases!
* Updated documentation

### 0.2.3

* Added `toListAndThen()`, `toSetAndThen()` methods to `StreamEx` and `EntryStream`
* Added `StreamEx.cross()` methods family
* Added `EntryStream.peekKeys()`, `EntryStream.peekValues()`, `EntryStream.peekKeyValue()` methods
* Added construction of `EntryStream` from `List` or array (indices are used as keys)
* Added construction of `EntryStream` from two and three key-value pairs
* Added `EntryStream.append`/`prepend` for two and three key-value pairs
* Added `greater`/`less`/`atLeast`/`atMost` filter methods for primitive streams
* Updated documentation

### 0.2.2

* Fixed: `StreamEx.flatMapToEntry`, `EntryStream.flatMapKeys` and `EntryStream.flatMapValues` now correctly handles null value returned by mapper
* Added `StreamEx.scanRight()` and `EntryStream.scanRight()` methods
* Added `StreamEx.foldRight()` and `EntryStream.foldRight()` methods
* Added `StreamEx.forPairs()` method
* Added `StreamEx.partitioningBy()` methods
* Added `StreamEx.partitioningTo()` method
* Added `StreamEx.groupingTo()` methods
* Added `StreamEx.ofPermutations(int)` constructor
* Added `StreamEx.ofTree` constructors
* Added `StreamEx.without()`, `IntStreamEx.without()`, `LongStreamEx.without()` methods
* Added `EntryStream.join()` methods
* Updated documentation

### 0.2.1

* Fixed: `flatCollection` method now correctly handles null value returned by mapper
* Added `IntStreamEx.charsToString`, `IntStreamEx.codePointsToString` methods
* Added `StreamEx.scanLeft()` and `EntryStream.scanLeft()` methods
* Added construction of `EntryStream` by zipping keys and values from two arrays/lists
* Added construction of `StreamEx`/`IntStreamEx`/`LongStreamEx`/`DoubleStreamEx` by zip-mapping two arrays/lists
* Added `pairMap` method for handling adjacent pairs
* The `append`/`prepend` methods of `StreamEx`/`EntryStream` can accept a `Collection` now 
* Updated documentation

### 0.2.0

* Added `parallel(fjc)` method for all stream types
* Added `StreamEx.reverseSorted()` method
* Added `StreamEx.foldLeft()` and `EntryStream.foldLeft()` methods
* Added `IntStreramEx.toBitSet()` method
* Added construction of `IntStreamEx` from `char[]`, `short[]`, `byte[]` arrays
* Added construction of `DoubleStreamEx` from `float[]` array
* Updated documentation

### 0.1.2

* Added `IntStreamEx.elements` methods family
* Added construction of the constant stream
* Added `minBy`/`maxBy` methods family for primitive streams
* Updated documentation

### 0.1.1

* Fixed: `empty()` method of all the streams worked incorrectly when used several times
* Added `IntStreamEx.ofIndices` methods family
* Added `IntStreamEx.range(int)` and `LongStreamEx.range(long)`
* Added `StreamEx.ofNullable`
* Added construction of the streams from optionals
* Added construction of the streams from array subrange
* Updated documentation

### 0.1.0

Warning: this release introduces some changes which may break backwards compatibility

* `EntryStream.toMap(Supplier)` and `EntryStream.toMap(BinaryOperator, Supplier)` renamed to `toCustomMap`
* Added `StreamEx.toSortedMap` and `EntryStream.toSortedMap` methods family
* Methods producing `Map` use concurrent collector for parallel streams if possible
* Updated documentation<|MERGE_RESOLUTION|>--- conflicted
+++ resolved
@@ -3,20 +3,13 @@
 Check also [MIGRATION.md](MIGRATION.md) for possible compatibility problems.
 
 ### 0.7.4
-<<<<<<< HEAD
+* [#091] Changed: API tests moved to the separate package.
 * [#185] Added: `EntryStream.withoutKey`, `EntryStream.withoutKeys`, `EntryStream.withoutValue` and `EntryStream.withoutValues`.
-=======
-* [#091] Changed: API tests moved to the separate package.
->>>>>>> 49e46f9a
 
 ### 0.7.3
 * [#028] Added: `StreamEx.toCollectionAndThen`.
 * [#039] Added: `AbstractStreamEx.reducingWithZero` and `MoreCollectors.reducingWithZero`.
 * [#043] Added: `MoreCollectors.entriesToMap` and `MoreCollectors.entriesToCustomMap` methods accepting Entry<K,V>.
-<<<<<<< HEAD
-* [#091] Move API tests to the separate package.  
-=======
->>>>>>> 49e46f9a
 * [#093] Optimized: parallel performance of unordered primitive streams and for short-circuiting streams is improved. 
 * [#219] Changed: MoreCollectors now reject eagerly null parameters where possible; `MoreCollectors.last` throws NPE if last stream element is null.
 * [#221] Fixed: `rangeClosed(x, x, step)` returned empty stream instead of stream of `x` if step absolute value is bigger than one.
