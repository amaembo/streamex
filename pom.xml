--- conflicted
+++ resolved
@@ -1,285 +1,281 @@
-<project xmlns="http://maven.apache.org/POM/4.0.0" xmlns:xsi="http://www.w3.org/2001/XMLSchema-instance"
-  xsi:schemaLocation="http://maven.apache.org/POM/4.0.0 http://maven.apache.org/xsd/maven-4.0.0.xsd">
-  <modelVersion>4.0.0</modelVersion>
-
-  <groupId>one.util</groupId>
-  <artifactId>streamex</artifactId>
-<<<<<<< HEAD
-  <version>0.6.7-SNAPSHOT</version>
-=======
-  <version>0.6.6</version>
->>>>>>> 5fbb114b
-  <packaging>jar</packaging>
-
-  <name>StreamEx</name>
-  <description>Enhancing Java 8 Streams</description>
-  <url>https://github.com/amaembo/streamex</url>
-  <licenses>
-    <license>
-      <name>Apache License, Version 2.0</name>
-      <url>https://www.apache.org/licenses/LICENSE-2.0</url>
-      <distribution>repo</distribution>
-    </license>
-  </licenses>
-
-  <distributionManagement>
-    <snapshotRepository>
-      <id>ossrh</id>
-      <url>https://oss.sonatype.org/content/repositories/snapshots</url>
-    </snapshotRepository>
-  </distributionManagement>
-
-  <properties>
-    <project.build.sourceEncoding>UTF-8</project.build.sourceEncoding>
-    <project.package>one.util.streamex</project.package>
-    <project.package.path>one/util/streamex</project.package.path>
-  </properties>
-
-  <dependencies>
-    <dependency>
-      <groupId>junit</groupId>
-      <artifactId>junit</artifactId>
-      <version>4.12</version>
-      <scope>test</scope>
-    </dependency>
-  </dependencies>
-
-  <developers>
-    <developer>
-      <name>Tagir Valeev</name>
-      <email>amaembo@gmail.com</email>
-    </developer>
-  </developers>
-
-  <build>
-    <plugins>
-      <plugin>
-        <groupId>org.apache.maven.plugins</groupId>
-        <artifactId>maven-compiler-plugin</artifactId>
-        <version>3.3</version>
-        <configuration>
-          <source>1.8</source>
-          <target>1.8</target>
-          <compilerArgs>
-            <arg>-Xlint:all</arg>
-          </compilerArgs>
-        </configuration>
-      </plugin>
-      <plugin>
-        <groupId>org.apache.maven.plugins</groupId>
-        <artifactId>maven-javadoc-plugin</artifactId>
-        <version>2.10.4</version>
-        <executions>
-          <execution>
-            <!-- This execution used just to run javadoc with doclint and 
-              fail on any errors -->
-            <id>verify-javadocs</id>
-            <phase>package</phase>
-            <goals>
-              <goal>javadoc</goal>
-            </goals>
-            <configuration>
-              <quiet>true</quiet>
-            </configuration>
-          </execution>
-          <execution>
-            <!-- This is actualy javadoc build. The doclint cannot be used 
-              here as it fails on JDK sources -->
-            <id>attach-javadocs</id>
-            <goals>
-              <goal>jar</goal>
-            </goals>
-            <configuration>
-              <sourcepath>${project.build.sourceDirectory};${project.build.directory}/jdk</sourcepath>
-              <excludePackageNames>java.util.stream</excludePackageNames>
-              <additionalparam>-Xdoclint:none</additionalparam>
-              <noqualifier>all</noqualifier>
-              <quiet>true</quiet>
-            </configuration>
-          </execution>
-        </executions>
-      </plugin>
-      <plugin>
-        <groupId>org.apache.maven.plugins</groupId>
-        <artifactId>maven-antrun-plugin</artifactId>
-        <version>1.8</version>
-        <executions>
-          <execution>
-            <!-- Unpack java.util.stream package from JDK source to inherit 
-              the documentation from it -->
-            <id>prepare</id>
-            <phase>prepare-package</phase>
-            <configuration>
-              <target>
-                <available property="src.zip" file="${java.home}/../src.zip"
-                  value="${java.home}/../src.zip" />
-                <available property="src.zip" file="${java.home}/src.zip"
-                  value="${java.home}/src.zip" />
-                <unzip src="${src.zip}" dest="${project.build.directory}/jdk">
-                  <patternset>
-                    <include name="java/util/stream/**/*.java" />
-                  </patternset>
-                </unzip>
-              </target>
-            </configuration>
-            <goals>
-              <goal>run</goal>
-            </goals>
-          </execution>
-          <execution>
-            <!-- Change the S generic type in StreamEx/EntryStream documentation 
-              to the appropriate type -->
-            <id>fix</id>
-            <phase>package</phase>
-            <configuration>
-              <target>
-                <property name="token.SPLTR"><![CDATA[SPLTR]]></property>
-                <property name="token.SpliteratorT"><![CDATA[Spliterator&lt;T&gt;]]></property>
-                <property name="token.SpliteratorKV"><![CDATA[Spliterator&lt;Map.Entry&lt;K, V&gt;&gt;]]></property>
-                <replace
-                  file="${project.build.directory}/apidocs/${project.package.path}/EntryStream.html"
-                  token="${token.SPLTR}" value="${token.SpliteratorKV}" />
-                <replace
-                  file="${project.build.directory}/apidocs/${project.package.path}/StreamEx.html"
-                  token="${token.SPLTR}" value="${token.SpliteratorT}" />
-                <jar
-                  destfile="${project.build.directory}/${project.build.finalName}-javadoc.jar"
-                  update="true">
-                  <fileset dir="${project.build.directory}/apidocs"
-                    includes="${project.package.path}/EntryStream.html" />
-                  <fileset dir="${project.build.directory}/apidocs"
-                    includes="${project.package.path}/StreamEx.html" />
-                </jar>
-              </target>
-            </configuration>
-            <goals>
-              <goal>run</goal>
-            </goals>
-          </execution>
-        </executions>
-      </plugin>
-      <plugin>
-        <groupId>org.apache.maven.plugins</groupId>
-        <artifactId>maven-source-plugin</artifactId>
-        <version>3.0.1</version>
-        <executions>
-          <execution>
-            <id>attach-sources</id>
-            <goals>
-              <goal>jar-no-fork</goal>
-            </goals>
-          </execution>
-        </executions>
-      </plugin>
-      <plugin>
-        <groupId>org.apache.felix</groupId>
-        <artifactId>maven-bundle-plugin</artifactId>
-        <version>2.4.0</version>
-        <extensions>true</extensions>
-        <executions>
-          <execution>
-            <id>bundle-manifest</id>
-            <phase>process-classes</phase>
-            <goals>
-              <goal>manifest</goal>
-            </goals>
-          </execution>
-        </executions>
-        <configuration>
-          <instructions>
-            <Bundle-SymbolicName>${project.package}</Bundle-SymbolicName>
-            <Bundle-Name>${project.name}</Bundle-Name>
-            <Export-Package>${project.package}</Export-Package>
-            <Automatic-Module-Name>${project.package}</Automatic-Module-Name>
-          </instructions>
-        </configuration>
-      </plugin>
-      <plugin>
-        <groupId>org.apache.maven.plugins</groupId>
-        <artifactId>maven-jar-plugin</artifactId>
-        <version>2.4</version>
-        <configuration>
-          <archive>
-            <manifestFile>${project.build.outputDirectory}/META-INF/MANIFEST.MF</manifestFile>
-          </archive>
-        </configuration>
-      </plugin>
-      <plugin>
-        <groupId>org.sonatype.plugins</groupId>
-        <artifactId>nexus-staging-maven-plugin</artifactId>
-        <version>1.6.6</version>
-        <extensions>true</extensions>
-        <configuration>
-          <serverId>ossrh</serverId>
-          <nexusUrl>https://oss.sonatype.org/</nexusUrl>
-          <autoReleaseAfterClose>true</autoReleaseAfterClose>
-        </configuration>
-      </plugin>
-      <plugin>
-        <groupId>org.apache.maven.plugins</groupId>
-        <artifactId>maven-gpg-plugin</artifactId>
-        <version>1.5</version>
-        <executions>
-          <execution>
-            <id>sign-artifacts</id>
-            <phase>verify</phase>
-            <goals>
-              <goal>sign</goal>
-            </goals>
-          </execution>
-        </executions>
-      </plugin>
-      <plugin>
-        <groupId>org.jacoco</groupId>
-        <artifactId>jacoco-maven-plugin</artifactId>
-        <version>0.7.8</version>
-        <executions>
-          <execution>
-            <id>default-prepare-agent</id>
-            <goals>
-              <goal>prepare-agent</goal>
-            </goals>
-          </execution>
-          <execution>
-            <id>default-report</id>
-            <phase>prepare-package</phase>
-            <goals>
-              <goal>report</goal>
-            </goals>
-          </execution>
-          <execution>
-            <id>default-check</id>
-            <goals>
-              <goal>check</goal>
-            </goals>
-            <configuration>
-              <rules>
-                <rule implementation="org.jacoco.maven.RuleConfiguration">
-                  <element>BUNDLE</element>
-                  <limits>
-                    <limit implementation="org.jacoco.report.check.Limit">
-                      <counter>COMPLEXITY</counter>
-                      <value>COVEREDRATIO</value>
-                      <minimum>0.90</minimum>
-                    </limit>
-                  </limits>
-                </rule>
-              </rules>
-            </configuration>
-          </execution>
-        </executions>
-      </plugin>
-      <plugin>
-        <groupId>org.eluder.coveralls</groupId>
-        <artifactId>coveralls-maven-plugin</artifactId>
-        <version>4.0.0</version>
-      </plugin>
-    </plugins>
-  </build>
-
-  <scm>
-    <connection>scm:git:https://github.com/amaembo/streamex.git</connection>
-    <developerConnection>scm:git:https://github.com/amaembo/streamex.git</developerConnection>
-    <url>https://github.com/amaembo/streamex.git</url>
-  </scm>
-</project>
+<project xmlns="http://maven.apache.org/POM/4.0.0" xmlns:xsi="http://www.w3.org/2001/XMLSchema-instance"
+  xsi:schemaLocation="http://maven.apache.org/POM/4.0.0 http://maven.apache.org/xsd/maven-4.0.0.xsd">
+  <modelVersion>4.0.0</modelVersion>
+
+  <groupId>one.util</groupId>
+  <artifactId>streamex</artifactId>
+  <version>0.6.6</version>
+  <packaging>jar</packaging>
+
+  <name>StreamEx</name>
+  <description>Enhancing Java 8 Streams</description>
+  <url>https://github.com/amaembo/streamex</url>
+  <licenses>
+    <license>
+      <name>Apache License, Version 2.0</name>
+      <url>https://www.apache.org/licenses/LICENSE-2.0</url>
+      <distribution>repo</distribution>
+    </license>
+  </licenses>
+
+  <distributionManagement>
+    <snapshotRepository>
+      <id>ossrh</id>
+      <url>https://oss.sonatype.org/content/repositories/snapshots</url>
+    </snapshotRepository>
+  </distributionManagement>
+
+  <properties>
+    <project.build.sourceEncoding>UTF-8</project.build.sourceEncoding>
+    <project.package>one.util.streamex</project.package>
+    <project.package.path>one/util/streamex</project.package.path>
+  </properties>
+
+  <dependencies>
+    <dependency>
+      <groupId>junit</groupId>
+      <artifactId>junit</artifactId>
+      <version>4.12</version>
+      <scope>test</scope>
+    </dependency>
+  </dependencies>
+
+  <developers>
+    <developer>
+      <name>Tagir Valeev</name>
+      <email>amaembo@gmail.com</email>
+    </developer>
+  </developers>
+
+  <build>
+    <plugins>
+      <plugin>
+        <groupId>org.apache.maven.plugins</groupId>
+        <artifactId>maven-compiler-plugin</artifactId>
+        <version>3.3</version>
+        <configuration>
+          <source>1.8</source>
+          <target>1.8</target>
+          <compilerArgs>
+            <arg>-Xlint:all</arg>
+          </compilerArgs>
+        </configuration>
+      </plugin>
+      <plugin>
+        <groupId>org.apache.maven.plugins</groupId>
+        <artifactId>maven-javadoc-plugin</artifactId>
+        <version>2.10.4</version>
+        <executions>
+          <execution>
+            <!-- This execution used just to run javadoc with doclint and 
+              fail on any errors -->
+            <id>verify-javadocs</id>
+            <phase>package</phase>
+            <goals>
+              <goal>javadoc</goal>
+            </goals>
+            <configuration>
+              <quiet>true</quiet>
+            </configuration>
+          </execution>
+          <execution>
+            <!-- This is actualy javadoc build. The doclint cannot be used 
+              here as it fails on JDK sources -->
+            <id>attach-javadocs</id>
+            <goals>
+              <goal>jar</goal>
+            </goals>
+            <configuration>
+              <sourcepath>${project.build.sourceDirectory};${project.build.directory}/jdk</sourcepath>
+              <excludePackageNames>java.util.stream</excludePackageNames>
+              <additionalparam>-Xdoclint:none</additionalparam>
+              <noqualifier>all</noqualifier>
+              <quiet>true</quiet>
+            </configuration>
+          </execution>
+        </executions>
+      </plugin>
+      <plugin>
+        <groupId>org.apache.maven.plugins</groupId>
+        <artifactId>maven-antrun-plugin</artifactId>
+        <version>1.8</version>
+        <executions>
+          <execution>
+            <!-- Unpack java.util.stream package from JDK source to inherit 
+              the documentation from it -->
+            <id>prepare</id>
+            <phase>prepare-package</phase>
+            <configuration>
+              <target>
+                <available property="src.zip" file="${java.home}/../src.zip"
+                  value="${java.home}/../src.zip" />
+                <available property="src.zip" file="${java.home}/src.zip"
+                  value="${java.home}/src.zip" />
+                <unzip src="${src.zip}" dest="${project.build.directory}/jdk">
+                  <patternset>
+                    <include name="java/util/stream/**/*.java" />
+                  </patternset>
+                </unzip>
+              </target>
+            </configuration>
+            <goals>
+              <goal>run</goal>
+            </goals>
+          </execution>
+          <execution>
+            <!-- Change the S generic type in StreamEx/EntryStream documentation 
+              to the appropriate type -->
+            <id>fix</id>
+            <phase>package</phase>
+            <configuration>
+              <target>
+                <property name="token.SPLTR"><![CDATA[SPLTR]]></property>
+                <property name="token.SpliteratorT"><![CDATA[Spliterator&lt;T&gt;]]></property>
+                <property name="token.SpliteratorKV"><![CDATA[Spliterator&lt;Map.Entry&lt;K, V&gt;&gt;]]></property>
+                <replace
+                  file="${project.build.directory}/apidocs/${project.package.path}/EntryStream.html"
+                  token="${token.SPLTR}" value="${token.SpliteratorKV}" />
+                <replace
+                  file="${project.build.directory}/apidocs/${project.package.path}/StreamEx.html"
+                  token="${token.SPLTR}" value="${token.SpliteratorT}" />
+                <jar
+                  destfile="${project.build.directory}/${project.build.finalName}-javadoc.jar"
+                  update="true">
+                  <fileset dir="${project.build.directory}/apidocs"
+                    includes="${project.package.path}/EntryStream.html" />
+                  <fileset dir="${project.build.directory}/apidocs"
+                    includes="${project.package.path}/StreamEx.html" />
+                </jar>
+              </target>
+            </configuration>
+            <goals>
+              <goal>run</goal>
+            </goals>
+          </execution>
+        </executions>
+      </plugin>
+      <plugin>
+        <groupId>org.apache.maven.plugins</groupId>
+        <artifactId>maven-source-plugin</artifactId>
+        <version>3.0.1</version>
+        <executions>
+          <execution>
+            <id>attach-sources</id>
+            <goals>
+              <goal>jar-no-fork</goal>
+            </goals>
+          </execution>
+        </executions>
+      </plugin>
+      <plugin>
+        <groupId>org.apache.felix</groupId>
+        <artifactId>maven-bundle-plugin</artifactId>
+        <version>2.4.0</version>
+        <extensions>true</extensions>
+        <executions>
+          <execution>
+            <id>bundle-manifest</id>
+            <phase>process-classes</phase>
+            <goals>
+              <goal>manifest</goal>
+            </goals>
+          </execution>
+        </executions>
+        <configuration>
+          <instructions>
+            <Bundle-SymbolicName>${project.package}</Bundle-SymbolicName>
+            <Bundle-Name>${project.name}</Bundle-Name>
+            <Export-Package>${project.package}</Export-Package>
+            <Automatic-Module-Name>${project.package}</Automatic-Module-Name>
+          </instructions>
+        </configuration>
+      </plugin>
+      <plugin>
+        <groupId>org.apache.maven.plugins</groupId>
+        <artifactId>maven-jar-plugin</artifactId>
+        <version>2.4</version>
+        <configuration>
+          <archive>
+            <manifestFile>${project.build.outputDirectory}/META-INF/MANIFEST.MF</manifestFile>
+          </archive>
+        </configuration>
+      </plugin>
+      <plugin>
+        <groupId>org.sonatype.plugins</groupId>
+        <artifactId>nexus-staging-maven-plugin</artifactId>
+        <version>1.6.6</version>
+        <extensions>true</extensions>
+        <configuration>
+          <serverId>ossrh</serverId>
+          <nexusUrl>https://oss.sonatype.org/</nexusUrl>
+          <autoReleaseAfterClose>true</autoReleaseAfterClose>
+        </configuration>
+      </plugin>
+      <plugin>
+        <groupId>org.apache.maven.plugins</groupId>
+        <artifactId>maven-gpg-plugin</artifactId>
+        <version>1.5</version>
+        <executions>
+          <execution>
+            <id>sign-artifacts</id>
+            <phase>verify</phase>
+            <goals>
+              <goal>sign</goal>
+            </goals>
+          </execution>
+        </executions>
+      </plugin>
+      <plugin>
+        <groupId>org.jacoco</groupId>
+        <artifactId>jacoco-maven-plugin</artifactId>
+        <version>0.7.8</version>
+        <executions>
+          <execution>
+            <id>default-prepare-agent</id>
+            <goals>
+              <goal>prepare-agent</goal>
+            </goals>
+          </execution>
+          <execution>
+            <id>default-report</id>
+            <phase>prepare-package</phase>
+            <goals>
+              <goal>report</goal>
+            </goals>
+          </execution>
+          <execution>
+            <id>default-check</id>
+            <goals>
+              <goal>check</goal>
+            </goals>
+            <configuration>
+              <rules>
+                <rule implementation="org.jacoco.maven.RuleConfiguration">
+                  <element>BUNDLE</element>
+                  <limits>
+                    <limit implementation="org.jacoco.report.check.Limit">
+                      <counter>COMPLEXITY</counter>
+                      <value>COVEREDRATIO</value>
+                      <minimum>0.90</minimum>
+                    </limit>
+                  </limits>
+                </rule>
+              </rules>
+            </configuration>
+          </execution>
+        </executions>
+      </plugin>
+      <plugin>
+        <groupId>org.eluder.coveralls</groupId>
+        <artifactId>coveralls-maven-plugin</artifactId>
+        <version>4.0.0</version>
+      </plugin>
+    </plugins>
+  </build>
+
+  <scm>
+    <connection>scm:git:https://github.com/amaembo/streamex.git</connection>
+    <developerConnection>scm:git:https://github.com/amaembo/streamex.git</developerConnection>
+    <url>https://github.com/amaembo/streamex.git</url>
+  </scm>
+</project>