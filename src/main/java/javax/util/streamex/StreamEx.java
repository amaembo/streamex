/*
 * Copyright 2015 Tagir Valeev
 * 
 * Licensed under the Apache License, Version 2.0 (the "License");
 * you may not use this file except in compliance with the License.
 * You may obtain a copy of the License at
 * 
 *     http://www.apache.org/licenses/LICENSE-2.0
 * 
 * Unless required by applicable law or agreed to in writing, software
 * distributed under the License is distributed on an "AS IS" BASIS,
 * WITHOUT WARRANTIES OR CONDITIONS OF ANY KIND, either express or implied.
 * See the License for the specific language governing permissions and
 * limitations under the License.
 */
package javax.util.streamex;

import java.io.BufferedReader;
import java.io.IOException;
import java.io.Reader;
import java.io.UncheckedIOException;
import java.util.ArrayList;
import java.util.Arrays;
import java.util.Collection;
import java.util.Comparator;
import java.util.HashMap;
import java.util.List;
import java.util.Map;
import java.util.AbstractMap.SimpleImmutableEntry;
import java.util.Map.Entry;
import java.util.Objects;
import java.util.Optional;
import java.util.SortedMap;
import java.util.TreeMap;
import java.util.concurrent.ConcurrentHashMap;
import java.util.concurrent.ConcurrentMap;
import java.util.concurrent.ConcurrentSkipListMap;
import java.util.concurrent.ForkJoinPool;
<<<<<<< HEAD
import java.util.concurrent.atomic.AtomicLong;
=======
import java.util.function.BiConsumer;
>>>>>>> 90383cae
import java.util.function.BiFunction;
import java.util.function.BiPredicate;
import java.util.function.BinaryOperator;
import java.util.function.Function;
import java.util.function.Predicate;
import java.util.function.Supplier;
import java.util.function.UnaryOperator;
import java.util.jar.JarEntry;
import java.util.jar.JarFile;
import java.util.regex.Pattern;
import java.util.stream.Collector;
import java.util.stream.Collectors;
import java.util.stream.Stream;
import java.util.stream.StreamSupport;
import java.util.zip.ZipEntry;
import java.util.zip.ZipFile;

import static javax.util.streamex.StreamExInternals.*;

/**
 * A {@link Stream} implementation with additional functionality.
 * 
 * <p>
 * While {@code StreamEx} implements {@code Iterable}, it is not a
 * general-purpose {@code Iterable} as it supports only a single
 * {@code Iterator}; invoking the {@link #iterator iterator} method to obtain a
 * second or subsequent iterator throws {@code IllegalStateException}.
 *
 * @author Tagir Valeev
 *
 * @param <T>
 *            the type of the stream elements
 */
public class StreamEx<T> extends AbstractStreamEx<T, StreamEx<T>> {
    StreamEx(Stream<T> stream) {
        super(stream);
    }

    @Override
    StreamEx<T> supply(Stream<T> stream) {
        return strategy().newStreamEx(stream);
    }

    /**
     * Returns an equivalent stream that is sequential. May return itself,
     * either because the stream was already sequential, or because the
     * underlying stream state was modified to be sequential.
     *
     * <p>
     * This is an intermediate operation.
     *
     * @return a sequential stream
     */
    @Override
    public StreamEx<T> sequential() {
        return StreamFactory.DEFAULT.newStreamEx(stream.sequential());
    }

    /**
     * Returns an equivalent stream that is parallel. May return itself, either
     * because the stream was already parallel, or because the underlying stream
     * state was modified to be parallel.
     *
     * <p>
     * This is an intermediate operation.
     * 
     * <p>
     * If this stream was created using {@link #parallel(ForkJoinPool)}, the new
     * stream forgets about supplied custom {@link ForkJoinPool} and its
     * terminal operation will be executed in common pool.
     *
     * @return a parallel stream
     */
    @Override
    public StreamEx<T> parallel() {
        return StreamFactory.DEFAULT.newStreamEx(stream.parallel());
    }

    /**
     * Returns an equivalent stream that is parallel and bound to the supplied
     * {@link ForkJoinPool}.
     *
     * <p>
     * This is an intermediate operation.
     * 
     * <p>
     * The terminal operation of this stream or any derived stream (except the
     * streams created via {@link #parallel()} or {@link #sequential()} methods)
     * will be executed inside the supplied {@code ForkJoinPool}. If current
     * thread does not belong to that pool, it will wait till calculation
     * finishes.
     *
     * @param fjp
     *            a {@code ForkJoinPool} to submit the stream operation to.
     * @return a parallel stream bound to the supplied {@code ForkJoinPool}
     * @since 0.2.0
     */
    public StreamEx<T> parallel(ForkJoinPool fjp) {
        return StreamFactory.forCustomPool(fjp).newStreamEx(stream.parallel());
    }

    /**
     * Returns a stream consisting of the elements of this stream which are
     * instances of given class.
     *
     * <p>
     * This is an intermediate operation.
     *
     * @param <TT>
     *            a type of instances to select.
     * @param clazz
     *            a class which instances should be selected
     * @return the new stream
     */
    @SuppressWarnings({ "unchecked" })
    public <TT extends T> StreamEx<TT> select(Class<TT> clazz) {
        return (StreamEx<TT>) filter(clazz::isInstance);
    }

    /**
     * Returns an {@link EntryStream} consisting of the {@link Entry} objects
     * which keys are elements of this stream and values are results of applying
     * the given function to the elements of this stream.
     *
     * <p>
     * This is an intermediate operation.
     *
     * @param <V>
     *            The {@code Entry} value type
     * @param valueMapper
     *            a non-interfering, stateless function to apply to each element
     * @return the new stream
     */
    public <V> EntryStream<T, V> mapToEntry(Function<? super T, ? extends V> valueMapper) {
        return strategy().newEntryStream(stream.map(e -> new SimpleImmutableEntry<>(e, valueMapper.apply(e))));
    }

    /**
     * Returns an {@link EntryStream} consisting of the {@link Entry} objects
     * which keys and values are results of applying the given functions to the
     * elements of this stream.
     *
     * <p>
     * This is an intermediate operation.
     *
     * @param <K>
     *            The {@code Entry} key type
     * @param <V>
     *            The {@code Entry} value type
     * @param keyMapper
     *            a non-interfering, stateless function to apply to each element
     * @param valueMapper
     *            a non-interfering, stateless function to apply to each element
     * @return the new stream
     */
    public <K, V> EntryStream<K, V> mapToEntry(Function<? super T, ? extends K> keyMapper,
            Function<? super T, ? extends V> valueMapper) {
        return strategy().newEntryStream(
                stream.map(e -> new SimpleImmutableEntry<>(keyMapper.apply(e), valueMapper.apply(e))));
    }

    public <K, V> EntryStream<K, V> flatMapToEntry(Function<? super T, ? extends Map<K, V>> mapper) {
        return strategy().newEntryStream(stream.flatMap(e -> {
            Map<K, V> s = mapper.apply(e);
            return s == null ? null : s.entrySet().stream();
        }));
    }

    /**
     * Performs a cross product of current stream with specified array of
     * elements. As a result the {@link EntryStream} is created whose keys are
     * elements of current stream and values are elements of the specified
     * array.
     * 
     * <p>
     * The resulting stream contains all the possible combinations of keys and
     * values.
     * 
     * <p>
     * This is an intermediate operation.
     * 
     * @param <V>
     *            the type of array elements
     * @param other
     *            the array to perform a cross product with
     * @return the new {@code EntryStream}
     * @since 0.2.3
     */
    @SuppressWarnings("unchecked")
    public <V> EntryStream<T, V> cross(V... other) {
        if (other.length == 0)
            return strategy().<T, V> newEntryStream(Stream.empty()).onClose(stream::close);
        if (other.length == 1)
            return mapToEntry(e -> other[0]);
        return strategy().newEntryStream(
                stream.flatMap(a -> Arrays.stream(other).map(b -> new SimpleImmutableEntry<>(a, b))));
    }

    /**
     * Performs a cross product of current stream with specified
     * {@link Collection} of elements. As a result the {@link EntryStream} is
     * created whose keys are elements of current stream and values are elements
     * of the specified collection.
     * 
     * <p>
     * The resulting stream contains all the possible combinations of keys and
     * values.
     * 
     * <p>
     * This is an intermediate operation.
     * 
     * @param <V>
     *            the type of collection elements
     * @param other
     *            the collection to perform a cross product with
     * @return the new {@code EntryStream}
     * @since 0.2.3
     */
    public <V> EntryStream<T, V> cross(Collection<? extends V> other) {
        if (other.isEmpty())
            return strategy().<T, V> newEntryStream(Stream.empty()).onClose(stream::close);
        return strategy()
                .newEntryStream(stream.flatMap(a -> other.stream().map(b -> new SimpleImmutableEntry<>(a, b))));
    }

    /**
     * Creates a new {@code EntryStream} whose keys are elements of current
     * stream and corresponding values are supplied by given function.
     * 
     * <p>
     * This is an intermediate operation.
     * 
     * @param <V>
     *            the type of values.
     * @param mapper
     *            a non-interfering, stateless function to apply to each element
     *            which produces a stream of the values corresponding to the
     *            single element of the current stream.
     * @return the new {@code EntryStream}
     * @since 0.2.3
     */
    public <V> EntryStream<T, V> cross(Function<? super T, ? extends Stream<? extends V>> mapper) {
        return strategy().newEntryStream(
                stream.flatMap(a -> mapper.apply(a).map(b -> new SimpleImmutableEntry<>(a, b))));
    }

    /**
     * Returns a {@code Map} whose keys are the values resulting from applying
     * the classification function to the input elements, and whose
     * corresponding values are {@code List}s containing the input elements
     * which map to the associated key under the classification function.
     *
     * <p>
     * There are no guarantees on the type, mutability or serializability of the
     * {@code Map} or {@code List} objects returned.
     * 
     * <p>
     * For parallel stream concurrent collector is used and ConcurrentMap is
     * returned.
     *
     * <p>
     * This is a terminal operation.
     * 
     * @param <K>
     *            the type of the keys
     * @param classifier
     *            the classifier function mapping input elements to keys
     * @return a {@code Map} containing the results of the group-by operation
     *
     * @see #groupingBy(Function, Collector)
     * @see Collectors#groupingBy(Function)
     * @see Collectors#groupingByConcurrent(Function)
     */
    public <K> Map<K, List<T>> groupingBy(Function<? super T, ? extends K> classifier) {
        return groupingBy(classifier, Collectors.toList());
    }

    /**
     * Returns a {@code Map} whose keys are the values resulting from applying
     * the classification function to the input elements, and whose
     * corresponding values are the result of reduction of the input elements
     * which map to the associated key under the classification function.
     *
     * <p>
     * There are no guarantees on the type, mutability or serializability of the
     * {@code Map} objects returned.
     * 
     * <p>
     * For parallel stream concurrent collector is used and ConcurrentMap is
     * returned.
     *
     * <p>
     * This is a terminal operation.
     * 
     * @param <K>
     *            the type of the keys
     * @param <D>
     *            the result type of the downstream reduction
     * @param classifier
     *            the classifier function mapping input elements to keys
     * @param downstream
     *            a {@code Collector} implementing the downstream reduction
     * @return a {@code Map} containing the results of the group-by operation
     *
     * @see #groupingBy(Function)
     * @see Collectors#groupingBy(Function, Collector)
     * @see Collectors#groupingByConcurrent(Function, Collector)
     */
    public <K, D> Map<K, D> groupingBy(Function<? super T, ? extends K> classifier,
            Collector<? super T, ?, D> downstream) {
        if (stream.isParallel())
            return collect(Collectors.groupingByConcurrent(classifier, downstream));
        return collect(Collectors.groupingBy(classifier, downstream));
    }

    /**
     * Returns a {@code Map} whose keys are the values resulting from applying
     * the classification function to the input elements, and whose
     * corresponding values are the result of reduction of the input elements
     * which map to the associated key under the classification function.
     *
     * <p>
     * The {@code Map} will be created using the provided factory function.
     * 
     * <p>
     * If the stream is parallel and map factory produces a
     * {@link ConcurrentMap} then concurrent collector is used.
     *
     * <p>
     * This is a terminal operation.
     * 
     * @param <K>
     *            the type of the keys
     * @param <D>
     *            the result type of the downstream reduction
     * @param <M>
     *            the type of the resulting {@code Map}
     * @param classifier
     *            the classifier function mapping input elements to keys
     * @param mapFactory
     *            a function which, when called, produces a new empty
     *            {@code Map} of the desired type
     * @param downstream
     *            a {@code Collector} implementing the downstream reduction
     * @return a {@code Map} containing the results of the group-by operation
     *
     * @see #groupingBy(Function)
     * @see Collectors#groupingBy(Function, Supplier, Collector)
     * @see Collectors#groupingByConcurrent(Function, Supplier, Collector)
     */
    @SuppressWarnings("unchecked")
    public <K, D, M extends Map<K, D>> M groupingBy(Function<? super T, ? extends K> classifier,
            Supplier<M> mapFactory, Collector<? super T, ?, D> downstream) {
        if (stream.isParallel() && mapFactory.get() instanceof ConcurrentMap)
            return (M) collect(Collectors.groupingByConcurrent(classifier, (Supplier<ConcurrentMap<K, D>>) mapFactory,
                    downstream));
        return collect(Collectors.groupingBy(classifier, mapFactory, downstream));
    }

    /**
     * Returns a {@code Map} whose keys are the values resulting from applying
     * the classification function to the input elements, and whose
     * corresponding values are the collections of the input elements which map
     * to the associated key under the classification function.
     *
     * <p>
     * There are no guarantees on the type, mutability or serializability of the
     * {@code Map} objects returned.
     * 
     * <p>
     * For parallel stream concurrent collector is used and ConcurrentMap is
     * returned.
     *
     * <p>
     * This is a terminal operation.
     * 
     * @param <K>
     *            the type of the keys
     * @param <C>
     *            the type of the collection used in resulting {@code Map}
     *            values
     * @param classifier
     *            the classifier function mapping input elements to keys
     * @param collectionFactory
     *            a function which returns a new empty {@code Collection} which
     *            will be used to store the stream elements.
     * @return a {@code Map} containing the results of the group-by operation
     *
     * @see #groupingBy(Function, Collector)
     * @see Collectors#groupingBy(Function, Collector)
     * @see Collectors#groupingByConcurrent(Function, Collector)
     * @since 0.2.2
     */
    public <K, C extends Collection<T>> Map<K, C> groupingTo(Function<? super T, ? extends K> classifier,
            Supplier<C> collectionFactory) {
        return groupingBy(classifier, Collectors.toCollection(collectionFactory));
    }

    /**
     * Returns a {@code Map} whose keys are the values resulting from applying
     * the classification function to the input elements, and whose
     * corresponding values are the collections of the input elements which map
     * to the associated key under the classification function.
     *
     * <p>
     * The {@code Map} will be created using the provided factory function.
     * 
     * <p>
     * If the stream is parallel and map factory produces a
     * {@link ConcurrentMap} then concurrent collector is used.
     *
     * <p>
     * This is a terminal operation.
     * 
     * @param <K>
     *            the type of the keys
     * @param <C>
     *            the type of the collection used in resulting {@code Map}
     *            values
     * @param <M>
     *            the type of the resulting {@code Map}
     * @param classifier
     *            the classifier function mapping input elements to keys
     * @param mapFactory
     *            a function which, when called, produces a new empty
     *            {@code Map} of the desired type
     * @param collectionFactory
     *            a function which returns a new empty {@code Collection} which
     *            will be used to store the stream elements.
     * @return a {@code Map} containing the results of the group-by operation
     *
     * @see #groupingTo(Function, Supplier)
     * @see Collectors#groupingBy(Function, Supplier, Collector)
     * @see Collectors#groupingByConcurrent(Function, Supplier, Collector)
     * @since 0.2.2
     */
    public <K, C extends Collection<T>, M extends Map<K, C>> M groupingTo(Function<? super T, ? extends K> classifier,
            Supplier<M> mapFactory, Supplier<C> collectionFactory) {
        return groupingBy(classifier, mapFactory, Collectors.toCollection(collectionFactory));
    }

    /**
     * Returns a {@code Map<Boolean, List<T>>} which contains two partitions of
     * the input elements according to a {@code Predicate}.
     *
     * <p>
     * This is a terminal operation.
     *
     * <p>
     * There are no guarantees on the type, mutability, serializability, or
     * thread-safety of the {@code Map} returned.
     *
     * @param predicate
     *            a predicate used for classifying input elements
     * @return a {@code Map<Boolean, List<T>>} which {@link Boolean#TRUE} key is
     *         mapped to the list of the stream elements for which predicate is
     *         true and {@link Boolean#FALSE} key is mapped to the list of all
     *         other stream elements.
     *
     * @see #partitioningBy(Predicate, Collector)
     * @see Collectors#partitioningBy(Predicate)
     * @since 0.2.2
     */
    public Map<Boolean, List<T>> partitioningBy(Predicate<? super T> predicate) {
        return collect(Collectors.partitioningBy(predicate));
    }

    /**
     * Returns a {@code Map<Boolean, D>} which contains two partitions of the
     * input elements according to a {@code Predicate}, which are reduced
     * according to the supplied {@code Collector}.
     *
     * <p>
     * This is a terminal operation.
     *
     * <p>
     * There are no guarantees on the type, mutability, serializability, or
     * thread-safety of the {@code Map} returned.
     *
     * @param <D>
     *            the result type of the downstream reduction
     * @param predicate
     *            a predicate used for classifying input elements
     * @param downstream
     *            a {@code Collector} implementing the downstream reduction
     * @return a {@code Map<Boolean, List<T>>} which {@link Boolean#TRUE} key is
     *         mapped to the result of downstream {@code Collector} collecting
     *         the the stream elements for which predicate is true and
     *         {@link Boolean#FALSE} key is mapped to the result of downstream
     *         {@code Collector} collecting the other stream elements.
     *
     * @see #partitioningBy(Predicate)
     * @see Collectors#partitioningBy(Predicate, Collector)
     * @since 0.2.2
     */
    public <D> Map<Boolean, D> partitioningBy(Predicate<? super T> predicate, Collector<? super T, ?, D> downstream) {
        return collect(Collectors.partitioningBy(predicate, downstream));
    }

    /**
     * Returns a {@code Map<Boolean, C>} which contains two partitions of the
     * input elements according to a {@code Predicate}.
     *
     * <p>
     * This is a terminal operation.
     *
     * <p>
     * There are no guarantees on the type, mutability, serializability, or
     * thread-safety of the {@code Map} returned.
     *
     * @param <C>
     *            the type of {@code Collection} used as returned {@code Map}
     *            values.
     * @param predicate
     *            a predicate used for classifying input elements
     * @param collectionFactory
     *            a function which returns a new empty {@code Collection} which
     *            will be used to store the stream elements.
     * @return a {@code Map<Boolean, C>} which {@link Boolean#TRUE} key is
     *         mapped to the collection of the stream elements for which
     *         predicate is true and {@link Boolean#FALSE} key is mapped to the
     *         collection of all other stream elements.
     *
     * @see #partitioningBy(Predicate, Collector)
     * @see Collectors#partitioningBy(Predicate)
     * @since 0.2.2
     */
    public <C extends Collection<T>> Map<Boolean, C> partitioningTo(Predicate<? super T> predicate,
            Supplier<C> collectionFactory) {
        return collect(Collectors.partitioningBy(predicate, Collectors.toCollection(collectionFactory)));
    }

    /**
     * Returns a {@link String} which contains the results of calling
     * {@link String#valueOf(Object)} on each element of this stream in
     * encounter order.
     *
     * <p>
     * This is a terminal operation.
     * 
     * @return a {@code String}. For empty input stream empty String is
     *         returned.
     */
    public String joining() {
        return map(String::valueOf).collect(Collectors.joining());
    }

    /**
     * Returns a {@link String} which contains the results of calling
     * {@link String#valueOf(Object)} on each element of this stream, separated
     * by the specified delimiter, in encounter order.
     *
     * <p>
     * This is a terminal operation.
     * 
     * @param delimiter
     *            the delimiter to be used between each element
     * @return a {@code String}. For empty input stream empty String is
     *         returned.
     */
    public String joining(CharSequence delimiter) {
        return map(String::valueOf).collect(Collectors.joining(delimiter));
    }

    /**
     * Returns a {@link String} which contains the results of calling
     * {@link String#valueOf(Object)} on each element of this stream, separated
     * by the specified delimiter, with the specified prefix and suffix in
     * encounter order.
     *
     * <p>
     * This is a terminal operation.
     * 
     * @param delimiter
     *            the delimiter to be used between each element
     * @param prefix
     *            the sequence of characters to be used at the beginning of the
     *            joined result
     * @param suffix
     *            the sequence of characters to be used at the end of the joined
     *            result
     * @return a {@code String}. For empty input stream empty String is
     *         returned.
     */
    public String joining(CharSequence delimiter, CharSequence prefix, CharSequence suffix) {
        return map(String::valueOf).collect(Collectors.joining(delimiter, prefix, suffix));
    }

    /**
     * Returns a {@link Map} whose keys are elements from this stream and values
     * are the result of applying the provided mapping functions to the input
     * elements.
     *
     * <p>
     * This is a terminal operation.
     * 
     * <p>
     * If this stream contains duplicates (according to
     * {@link Object#equals(Object)}), an {@code IllegalStateException} is
     * thrown when the collection operation is performed.
     *
     * <p>
     * Returned {@code Map} is guaranteed to be modifiable.
     *
     * <p>
     * For parallel stream the concurrent {@code Map} is created.
     *
     * @param <V>
     *            the output type of the value mapping function
     * @param valMapper
     *            a mapping function to produce values
     * @return a {@code Map} whose keys are elements from this stream and values
     *         are the result of applying mapping function to the input elements
     *
     * @see Collectors#toMap(Function, Function)
     * @see Collectors#toConcurrentMap(Function, Function)
     * @see #toMap(Function, Function)
     */
    public <V> Map<T, V> toMap(Function<? super T, ? extends V> valMapper) {
        return toMap(Function.identity(), valMapper);
    }

    /**
     * Returns a {@link Map} whose keys and values are the result of applying
     * the provided mapping functions to the input elements.
     *
     * <p>
     * This is a terminal operation.
     * 
     * <p>
     * If the mapped keys contains duplicates (according to
     * {@link Object#equals(Object)}), an {@code IllegalStateException} is
     * thrown when the collection operation is performed.
     * 
     * <p>
     * Returned {@code Map} is guaranteed to be modifiable.
     *
     * <p>
     * For parallel stream the concurrent {@code Map} is created.
     *
     * @param <K>
     *            the output type of the key mapping function
     * @param <V>
     *            the output type of the value mapping function
     * @param keyMapper
     *            a mapping function to produce keys
     * @param valMapper
     *            a mapping function to produce values
     * @return a {@code Map} whose keys and values are the result of applying
     *         mapping functions to the input elements
     *
     * @see Collectors#toMap(Function, Function)
     * @see Collectors#toConcurrentMap(Function, Function)
     * @see #toMap(Function)
     */
    public <K, V> Map<K, V> toMap(Function<? super T, ? extends K> keyMapper, Function<? super T, ? extends V> valMapper) {
        return toMap(keyMapper, valMapper, throwingMerger());
    }

    /**
     * Returns a {@link Map} whose keys and values are the result of applying
     * the provided mapping functions to the input elements.
     *
     * <p>
     * This is a terminal operation.
     * 
     * <p>
     * If the mapped keys contains duplicates (according to
     * {@link Object#equals(Object)}), the value mapping function is applied to
     * each equal element, and the results are merged using the provided merging
     * function.
     *
     * <p>
     * For parallel stream the concurrent {@code Map} is created.
     *
     * <p>
     * Returned {@code Map} is guaranteed to be modifiable.
     *
     * @param <K>
     *            the output type of the key mapping function
     * @param <V>
     *            the output type of the value mapping function
     * @param keyMapper
     *            a mapping function to produce keys
     * @param valMapper
     *            a mapping function to produce values
     * @param mergeFunction
     *            a merge function, used to resolve collisions between values
     *            associated with the same key, as supplied to
     *            {@link Map#merge(Object, Object, BiFunction)}
     * @return a {@code Map} whose keys are the result of applying a key mapping
     *         function to the input elements, and whose values are the result
     *         of applying a value mapping function to all input elements equal
     *         to the key and combining them using the merge function
     *
     * @see Collectors#toMap(Function, Function, BinaryOperator)
     * @see Collectors#toConcurrentMap(Function, Function, BinaryOperator)
     * @see #toMap(Function, Function)
     * @since 0.1.0
     */
    public <K, V> Map<K, V> toMap(Function<? super T, ? extends K> keyMapper,
            Function<? super T, ? extends V> valMapper, BinaryOperator<V> mergeFunction) {
        if (stream.isParallel())
            return collect(Collectors.toConcurrentMap(keyMapper, valMapper, mergeFunction, ConcurrentHashMap::new));
        return collect(Collectors.toMap(keyMapper, valMapper, mergeFunction, HashMap::new));
    }

    /**
     * Returns a {@link SortedMap} whose keys are elements from this stream and
     * values are the result of applying the provided mapping functions to the
     * input elements.
     *
     * <p>
     * This is a terminal operation.
     * 
     * <p>
     * If this stream contains duplicates (according to
     * {@link Object#equals(Object)}), an {@code IllegalStateException} is
     * thrown when the collection operation is performed.
     *
     * <p>
     * For parallel stream the concurrent {@code SortedMap} is created.
     *
     * <p>
     * Returned {@code SortedMap} is guaranteed to be modifiable.
     *
     * @param <V>
     *            the output type of the value mapping function
     * @param valMapper
     *            a mapping function to produce values
     * @return a {@code SortedMap} whose keys are elements from this stream and
     *         values are the result of applying mapping function to the input
     *         elements
     *
     * @see Collectors#toMap(Function, Function)
     * @see Collectors#toConcurrentMap(Function, Function)
     * @see #toSortedMap(Function, Function)
     * @since 0.1.0
     */
    public <V> SortedMap<T, V> toSortedMap(Function<? super T, ? extends V> valMapper) {
        return toSortedMap(Function.identity(), valMapper);
    }

    /**
     * Returns a {@link SortedMap} whose keys and values are the result of
     * applying the provided mapping functions to the input elements.
     *
     * <p>
     * This is a terminal operation.
     * 
     * <p>
     * If the mapped keys contains duplicates (according to
     * {@link Object#equals(Object)}), an {@code IllegalStateException} is
     * thrown when the collection operation is performed.
     *
     * <p>
     * For parallel stream the concurrent {@code SortedMap} is created.
     *
     * <p>
     * Returned {@code SortedMap} is guaranteed to be modifiable.
     * 
     * @param <K>
     *            the output type of the key mapping function
     * @param <V>
     *            the output type of the value mapping function
     * @param keyMapper
     *            a mapping function to produce keys
     * @param valMapper
     *            a mapping function to produce values
     * @return a {@code SortedMap} whose keys and values are the result of
     *         applying mapping functions to the input elements
     *
     * @see Collectors#toMap(Function, Function)
     * @see Collectors#toConcurrentMap(Function, Function)
     * @see #toSortedMap(Function)
     * @since 0.1.0
     */
    public <K, V> SortedMap<K, V> toSortedMap(Function<? super T, ? extends K> keyMapper,
            Function<? super T, ? extends V> valMapper) {
        return toSortedMap(keyMapper, valMapper, throwingMerger());
    }

    /**
     * Returns a {@link SortedMap} whose keys and values are the result of
     * applying the provided mapping functions to the input elements.
     *
     * <p>
     * This is a terminal operation.
     * 
     * <p>
     * If the mapped keys contains duplicates (according to
     * {@link Object#equals(Object)}), the value mapping function is applied to
     * each equal element, and the results are merged using the provided merging
     * function.
     *
     * <p>
     * For parallel stream the concurrent {@code SortedMap} is created.
     *
     * <p>
     * Returned {@code SortedMap} is guaranteed to be modifiable.
     *
     * @param <K>
     *            the output type of the key mapping function
     * @param <V>
     *            the output type of the value mapping function
     * @param keyMapper
     *            a mapping function to produce keys
     * @param valMapper
     *            a mapping function to produce values
     * @param mergeFunction
     *            a merge function, used to resolve collisions between values
     *            associated with the same key, as supplied to
     *            {@link Map#merge(Object, Object, BiFunction)}
     * @return a {@code SortedMap} whose keys are the result of applying a key
     *         mapping function to the input elements, and whose values are the
     *         result of applying a value mapping function to all input elements
     *         equal to the key and combining them using the merge function
     *
     * @see Collectors#toMap(Function, Function, BinaryOperator)
     * @see Collectors#toConcurrentMap(Function, Function, BinaryOperator)
     * @see #toSortedMap(Function, Function)
     * @since 0.1.0
     */
    public <K, V> SortedMap<K, V> toSortedMap(Function<? super T, ? extends K> keyMapper,
            Function<? super T, ? extends V> valMapper, BinaryOperator<V> mergeFunction) {
        if (stream.isParallel())
            return collect(Collectors.toConcurrentMap(keyMapper, valMapper, mergeFunction, ConcurrentSkipListMap::new));
        return collect(Collectors.toMap(keyMapper, valMapper, mergeFunction, TreeMap::new));
    }

    /**
     * Returns a new {@code StreamEx} which is a concatenation of this stream
     * and the stream containing supplied values.
     * 
     * @param values
     *            the values to append to the stream
     * @return the new stream
     */
    @SuppressWarnings("unchecked")
    public StreamEx<T> append(T... values) {
        if (values.length == 0)
            return this;
        return append(Stream.of(values));
    }

    /**
     * Returns a new {@code StreamEx} which is a concatenation of this stream
     * and the stream created from supplied collection.
     * 
     * @param collection
     *            the collection to append to the stream
     * @return the new stream
     * @since 0.2.1
     */
    public StreamEx<T> append(Collection<? extends T> collection) {
        if (collection.isEmpty())
            return this;
        return append(collection.stream());
    }

    /**
     * Returns a new {@code StreamEx} which is a concatenation of the stream
     * containing supplied values and this stream.
     * 
     * @param values
     *            the values to prepend to the stream
     * @return the new stream
     */
    @SuppressWarnings("unchecked")
    public StreamEx<T> prepend(T... values) {
        if (values.length == 0)
            return this;
        return prepend(Stream.of(values));
    }

    /**
     * Returns a new {@code StreamEx} which is a concatenation of the stream
     * created from supplied collection and this stream.
     * 
     * @param collection
     *            the collection to prepend to the stream
     * @return the new stream
     * @since 0.2.1
     */
    public StreamEx<T> prepend(Collection<? extends T> collection) {
        if (collection.isEmpty())
            return this;
        return prepend(collection.stream());
    }

    /**
     * Returns true if this stream contains the specified value.
     *
     * <p>
     * This is a short-circuiting terminal operation.
     * 
     * @param value
     *            the value to look for in the stream. If the value is null then
     *            the method will return true if this stream contains at least
     *            one null. Otherwise {@code value.equals()} will be called to
     *            compare stream elements with the value.
     * @return true if this stream contains the specified value
     * @see Stream#anyMatch(Predicate)
     */
    public boolean has(T value) {
        return anyMatch(Predicate.isEqual(value));
    }

    /**
     * Returns a stream consisting of the elements of this stream that don't
     * equal to the given value.
     *
     * <p>
     * This is an intermediate operation.
     *
     * @param value
     *            the value to remove from the stream. If the value is null then
     *            all nulls will be removed (like {@link #nonNull()} works).
     *            Otherwise {@code value.equals()} will be used to test stream
     *            values and matching elements will be removed.
     * @return the new stream
     * @since 0.2.2
     */
    public StreamEx<T> without(T value) {
        if (value == null)
            return filter(Objects::nonNull);
        return remove(value::equals);
    }

    /**
     * Returns a {@code StreamEx} consisting of the elements of this stream,
     * sorted according to reverse natural order. If the elements of this stream
     * are not {@code Comparable}, a {@link java.lang.ClassCastException} may be
     * thrown when the terminal operation is executed.
     *
     * <p>
     * For ordered streams, the sort is stable. For unordered streams, no
     * stability guarantees are made.
     *
     * <p>
     * This is a stateful intermediate operation.
     *
     * @return the new stream
     * @since 0.2.0
     */
    @SuppressWarnings("unchecked")
    public StreamEx<T> reverseSorted() {
        return sorted((Comparator<? super T>) Comparator.reverseOrder());
    }

<<<<<<< HEAD
    public StreamEx<T> distinct(long atLeast) {
        if (atLeast <= 1)
            return distinct();
        AtomicLong nullCount = new AtomicLong();
        ConcurrentHashMap<T, Long> map = new ConcurrentHashMap<>();
        return filter(t -> {
            if (t == null) {
                return nullCount.incrementAndGet() == atLeast;
            }
            return map.merge(t, 1L, (u, v) -> (u + v)) == atLeast;
        });
    }
    
    public <R> StreamEx<R> pairMap(BiFunction<T, T, R> mapper) {
=======
    /**
     * Returns a stream consisting of the results of applying the given function
     * to the every adjacent pair of elements of this stream.
     *
     * <p>
     * This is a semi-intermediate operation.
     * 
     * <p>
     * The output stream will contain one element less than this stream. If this
     * stream contains zero or one element the output stream will be empty.
     *
     * @param <R>
     *            The element type of the new stream
     * @param mapper
     *            a non-interfering, stateless function to apply to each
     *            adjacent pair of this stream elements.
     * @return the new stream
     * @since 0.2.1
     */
    public <R> StreamEx<R> pairMap(BiFunction<? super T, ? super T, ? extends R> mapper) {
        return strategy().newStreamEx(
                StreamSupport.stream(
                        new PairSpliterator.PSOfRef<T, R>(mapper, stream.spliterator(), null, false, null, false),
                        stream.isParallel()).onClose(stream::close));
    }

    /**
     * Performs an action for each adjacent pair of elements of this stream.
     *
     * <p>
     * This is a terminal operation.
     *
     * <p>
     * The behavior of this operation is explicitly nondeterministic. For
     * parallel stream pipelines, this operation does <em>not</em> guarantee to
     * respect the encounter order of the stream, as doing so would sacrifice
     * the benefit of parallelism. For any given element, the action may be
     * performed at whatever time and in whatever thread the library chooses. If
     * the action accesses shared state, it is responsible for providing the
     * required synchronization.
     *
     * @param action
     *            a non-interfering action to perform on the elements
     * @since 0.2.2
     */
    public void forPairs(BiConsumer<T, T> action) {
        pairMap((a, b) -> {
            action.accept(a, b);
            return null;
        }).reduce(null, (a, b) -> null);
    }

    /**
     * Merge series of adjacent elements which satisfy the given predicate using
     * the merger function and return a new stream.
     * 
     * <p>
     * This is a semi-intermediate operation.
     * 
     * @param collapsible
     *            a non-interfering, stateless predicate to apply to the pair of
     *            elements which returns true for elements which are
     *            collapsible. If {@code collapsible(a, b)} is true, then the
     *            following invariants must be held:
     *            {@code collapsible(merger(a, b), c) = collapsible(b, c)} and
     *            {@code collapsible(c, merger(a, b)) = collapsible(c, a)}.
     * @param merger
     *            a non-interfering, stateless, associative function to merge
     *            two adjacent elements for which collapsible predicate returned
     *            true. Note that it can be applied to the results if previous
     *            merges.
     * @return the new stream
     * @since 0.3.1
     */
    public StreamEx<T> collapse(BiPredicate<T, T> collapsible, BinaryOperator<T> merger) {
>>>>>>> 90383cae
        return strategy().newStreamEx(
                StreamSupport.stream(
                        new CollapseSpliterator<>(collapsible, merger, stream.spliterator(), null, false, null, false),
                        stream.isParallel()).onClose(stream::close));
    }

    /**
     * Returns a stream consisting of elements of this stream where every series
     * of elements matched the predicate is replaced with first element from the
     * series.
     * 
     * <p>
     * This is a semi-intermediate operation.
     * 
     * <p>
     * {@code stream.sorted().collapse(Objects::equals)} is equivalent to
     * {@code stream.sorted().distinct()}.
     * 
     * @param collapsible
     *            a non-interfering, stateless, transitive predicate to apply to
     *            the pair of elements which returns true for elements which are
     *            collapsible.
     * @return the new stream
     * @since 0.3.1
     */
    public StreamEx<T> collapse(BiPredicate<T, T> collapsible) {
        return collapse(collapsible, (a, b) -> a);
    }

    /**
     * Returns a stream consisting of lists of elements of this stream where
     * adjacent elements are grouped according to supplied predicate.
     * 
     * <p>
     * This is a semi-intermediate operation.
     * 
     * @param sameGroup
     *            a non-interfering, stateless, transitive predicate to apply to
     *            the pair of elements which returns true for elements which
     *            belong to the same group.
     * @return the new stream
     * @since 0.3.1
     */
    public StreamEx<List<T>> groupRuns(BiPredicate<T, T> sameGroup) {
        return map(t -> {
            List<T> res = new ArrayList<>();
            res.add(t);
            return res;
        }).collapse((a, b) -> sameGroup.test(a.get(a.size()-1), b.get(0)), (a, b) -> {
            a.addAll(b);
            return a;
        });
    }

    /**
     * Returns an empty sequential {@code StreamEx}.
     *
     * @param <T>
     *            the type of stream elements
     * @return an empty sequential stream
     */
    public static <T> StreamEx<T> empty() {
        return new StreamEx<>(Stream.empty());
    }

    /**
     * Returns a sequential {@code StreamEx} containing a single element.
     *
     * @param <T>
     *            the type of stream element
     * @param element
     *            the single element
     * @return a singleton sequential stream
     * @see Stream#of(Object)
     */
    public static <T> StreamEx<T> of(T element) {
        return new StreamEx<>(Stream.of(element));
    }

    /**
     * Returns a sequential ordered {@code StreamEx} whose elements are the
     * specified values.
     *
     * @param <T>
     *            the type of stream elements
     * @param elements
     *            the elements of the new stream
     * @return the new stream
     * @see Stream#of(Object...)
     */
    @SafeVarargs
    public static <T> StreamEx<T> of(T... elements) {
        return new StreamEx<>(Stream.of(elements));
    }

    /**
     * Returns a sequential {@link StreamEx} with the specified range of the
     * specified array as its source.
     *
     * @param <T>
     *            the type of stream elements
     * @param array
     *            the array, assumed to be unmodified during use
     * @param startInclusive
     *            the first index to cover, inclusive
     * @param endExclusive
     *            index immediately past the last index to cover
     * @return a {@code StreamEx} for the array range
     * @throws ArrayIndexOutOfBoundsException
     *             if {@code startInclusive} is negative, {@code endExclusive}
     *             is less than {@code startInclusive}, or {@code endExclusive}
     *             is greater than the array size
     * @since 0.1.1
     * @see Arrays#stream(Object[], int, int)
     */
    public static <T> StreamEx<T> of(T[] array, int startInclusive, int endExclusive) {
        return new StreamEx<>(Arrays.stream(array, startInclusive, endExclusive));
    }

    /**
     * Returns a sequential {@code StreamEx} with given collection as its
     * source.
     *
     * @param <T>
     *            the type of collection elements
     * @param collection
     *            collection to create the stream of
     * @return a sequential {@code StreamEx} over the elements in given
     *         collection
     * @see Collection#stream()
     */
    public static <T> StreamEx<T> of(Collection<T> collection) {
        return new StreamEx<>(collection.stream());
    }

    /**
     * Returns an {@link StreamEx} object which wraps given {@link Stream}
     * 
     * @param <T>
     *            the type of stream elements
     * @param stream
     *            original stream
     * @return the wrapped stream
     */
    public static <T> StreamEx<T> of(Stream<T> stream) {
        return new StreamEx<>(unwrap(stream));
    }

    /**
     * Returns a sequential {@code StreamEx} containing an {@link Optional}
     * value, if present, otherwise returns an empty {@code StreamEx}.
     *
     * @param <T>
     *            the type of stream elements
     * @param optional
     *            the optional to create a stream of
     * @return a stream with an {@code Optional} value if present, otherwise an
     *         empty stream
     * @since 0.1.1
     */
    public static <T> StreamEx<T> of(Optional<T> optional) {
        return optional.isPresent() ? of(optional.get()) : empty();
    }

    /**
     * Returns a sequential {@code StreamEx} containing a single element, if
     * non-null, otherwise returns an empty {@code StreamEx}.
     *
     * @param element
     *            the single element
     * @param <T>
     *            the type of stream elements
     * @return a stream with a single element if the specified element is
     *         non-null, otherwise an empty stream
     * @since 0.1.1
     */
    public static <T> StreamEx<T> ofNullable(T element) {
        return element == null ? empty() : of(element);
    }

    /**
     * Returns a {@code StreamEx}, the elements of which are lines read from the
     * supplied {@link BufferedReader}. The {@code StreamEx} is lazily
     * populated, i.e., read only occurs during the terminal stream operation.
     *
     * <p>
     * The reader must not be operated on during the execution of the terminal
     * stream operation. Otherwise, the result of the terminal stream operation
     * is undefined.
     *
     * <p>
     * After execution of the terminal stream operation there are no guarantees
     * that the reader will be at a specific position from which to read the
     * next character or line.
     *
     * <p>
     * If an {@link IOException} is thrown when accessing the underlying
     * {@code BufferedReader}, it is wrapped in an {@link UncheckedIOException}
     * which will be thrown from the {@code StreamEx} method that caused the
     * read to take place. This method will return a StreamEx if invoked on a
     * BufferedReader that is closed. Any operation on that stream that requires
     * reading from the BufferedReader after it is closed, will cause an
     * UncheckedIOException to be thrown.
     *
     * @param reader
     *            the reader to get the lines from
     * @return a {@code StreamEx<String>} providing the lines of text described
     *         by this {@code BufferedReader}
     * @see BufferedReader#lines()
     */
    public static StreamEx<String> ofLines(BufferedReader reader) {
        return new StreamEx<>(reader.lines());
    }

    public static StreamEx<String> ofLines(Reader reader) {
        if (reader instanceof BufferedReader)
            return new StreamEx<>(((BufferedReader) reader).lines());
        return new StreamEx<>(new BufferedReader(reader).lines());
    }

    /**
     * Returns a sequential {@code StreamEx} with keySet of given {@link Map} as
     * its source.
     *
     * @param <T>
     *            the type of map keys
     * @param map
     *            input map
     * @return a sequential {@code StreamEx} over the keys of given {@code Map}
     * @throws NullPointerException
     *             if map is null
     * @see Map#keySet()
     */
    public static <T> StreamEx<T> ofKeys(Map<T, ?> map) {
        return new StreamEx<>(map.keySet().stream());
    }

    /**
     * Returns a sequential {@code StreamEx} of given {@link Map} keys which
     * corresponding values match the supplied filter.
     *
     * @param <T>
     *            the type of map keys and created stream elements
     * @param <V>
     *            the type of map values
     * @param map
     *            input map
     * @param valueFilter
     *            a predicate used to test values
     * @return a sequential {@code StreamEx} over the keys of given {@code Map}
     *         which corresponding values match the supplied filter.
     * @throws NullPointerException
     *             if map is null
     * @see Map#keySet()
     */
    public static <T, V> StreamEx<T> ofKeys(Map<T, V> map, Predicate<V> valueFilter) {
        return new StreamEx<>(map.entrySet().stream().filter(entry -> valueFilter.test(entry.getValue()))
                .map(Entry::getKey));
    }

    /**
     * Returns a sequential {@code StreamEx} with values of given {@link Map} as
     * its source.
     *
     * @param <T>
     *            the type of map keys
     * @param map
     *            input map
     * @return a sequential {@code StreamEx} over the values of given
     *         {@code Map}
     * @throws NullPointerException
     *             if map is null
     * @see Map#values()
     */
    public static <T> StreamEx<T> ofValues(Map<?, T> map) {
        return new StreamEx<>(map.values().stream());
    }

    /**
     * Returns a sequential {@code StreamEx} of given {@link Map} values which
     * corresponding keys match the supplied filter.
     *
     * @param <K>
     *            the type of map keys
     * @param <T>
     *            the type of map values and created stream elements
     * @param map
     *            input map
     * @param keyFilter
     *            a predicate used to test keys
     * @return a sequential {@code StreamEx} over the values of given
     *         {@code Map} which corresponding keys match the supplied filter.
     * @throws NullPointerException
     *             if map is null
     * @see Map#values()
     */
    public static <K, T> StreamEx<T> ofValues(Map<K, T> map, Predicate<K> keyFilter) {
        return new StreamEx<>(map.entrySet().stream().filter(entry -> keyFilter.test(entry.getKey()))
                .map(Entry::getValue));
    }

    public static StreamEx<? extends ZipEntry> ofEntries(ZipFile file) {
        return new StreamEx<>(file.stream());
    }

    public static StreamEx<JarEntry> ofEntries(JarFile file) {
        return new StreamEx<>(file.stream());
    }

    /**
     * Returns a new {@code StreamEx} of {@code int[]} arrays containing all the
     * possible permutations of numbers from 0 to length-1 in lexicographic
     * order.
     * 
     * @param length
     *            length of permutations array. Lengths bigger than 20 are not
     *            supported currently.
     * @return new sequential {@code StreamEx} of possible permutations.
     * @since 0.2.2
     */
    public static StreamEx<int[]> ofPermutations(int length) {
        return new StreamEx<>(StreamSupport.stream(new PermutationSpliterator(length), false).map(perm -> perm.clone()));
    }

    /**
     * Creates a stream from the given input sequence around matches of the
     * given pattern.
     *
     * <p>
     * The stream returned by this method contains each substring of the input
     * sequence that is terminated by another subsequence that matches this
     * pattern or is terminated by the end of the input sequence. The substrings
     * in the stream are in the order in which they occur in the input. Trailing
     * empty strings will be discarded and not encountered in the stream.
     *
     * <p>
     * If the given pattern does not match any subsequence of the input then the
     * resulting stream has just one element, namely the input sequence in
     * string form.
     *
     * <p>
     * When there is a positive-width match at the beginning of the input
     * sequence then an empty leading substring is included at the beginning of
     * the stream. A zero-width match at the beginning however never produces
     * such empty leading substring.
     *
     * <p>
     * If the input sequence is mutable, it must remain constant during the
     * execution of the terminal stream operation. Otherwise, the result of the
     * terminal stream operation is undefined.
     *
     * @param str
     *            The character sequence to be split
     * @param pattern
     *            The pattern to use for splitting
     *
     * @return The stream of strings computed by splitting the input around
     *         matches of this pattern
     * @see Pattern#splitAsStream(CharSequence)
     */
    public static StreamEx<String> split(CharSequence str, Pattern pattern) {
        return new StreamEx<>(pattern.splitAsStream(str));
    }

    public static StreamEx<String> split(CharSequence str, String regex) {
        return new StreamEx<>(Pattern.compile(regex).splitAsStream(str));
    }

    /**
     * Returns an infinite sequential ordered {@code StreamEx} produced by
     * iterative application of a function {@code f} to an initial element
     * {@code seed}, producing a {@code StreamEx} consisting of {@code seed},
     * {@code f(seed)}, {@code f(f(seed))}, etc.
     *
     * <p>
     * The first element (position {@code 0}) in the {@code StreamEx} will be
     * the provided {@code seed}. For {@code n > 0}, the element at position
     * {@code n}, will be the result of applying the function {@code f} to the
     * element at position {@code n - 1}.
     *
     * @param <T>
     *            the type of stream elements
     * @param seed
     *            the initial element
     * @param f
     *            a function to be applied to to the previous element to produce
     *            a new element
     * @return a new sequential {@code StreamEx}
     * @see Stream#iterate(Object, UnaryOperator)
     */
    public static <T> StreamEx<T> iterate(final T seed, final UnaryOperator<T> f) {
        return new StreamEx<>(Stream.iterate(seed, f));
    }

    /**
     * Returns an infinite sequential unordered {@code StreamEx} where each
     * element is generated by the provided {@link Supplier}. This is suitable
     * for generating constant streams, streams of random elements, etc.
     *
     * @param <T>
     *            the type of stream elements
     * @param s
     *            the {@code Supplier} of generated elements
     * @return a new infinite sequential unordered {@code StreamEx}
     * @see Stream#generate(Supplier)
     */
    public static <T> StreamEx<T> generate(Supplier<T> s) {
        return new StreamEx<>(Stream.generate(s));
    }

    /**
     * Returns a sequential unordered {@code StreamEx} of given length which
     * elements are equal to supplied value.
     * 
     * @param <T>
     *            the type of stream elements
     * @param value
     *            the constant value
     * @param length
     *            the length of the stream
     * @return a new {@code StreamEx}
     * @since 0.1.2
     */
    public static <T> StreamEx<T> constant(T value, long length) {
        return new StreamEx<>(Stream.generate(() -> value).limit(length));
    }

    /**
     * Returns a sequential {@code StreamEx} containing the results of applying
     * the given function to the corresponding pairs of values in given two
     * lists.
     * 
     * <p>
     * The list values are accessed using {@link List#get(int)}, so the lists
     * should provide fast random access. The lists are assumed to be
     * unmodifiable during the stream operations.
     * 
     * @param <U>
     *            the type of the first list elements
     * @param <V>
     *            the type of the second list elements
     * @param <T>
     *            the type of the resulting stream elements
     * @param first
     *            the first list, assumed to be unmodified during use
     * @param second
     *            the second list, assumed to be unmodified during use
     * @param mapper
     *            a non-interfering, stateless function to apply to each pair of
     *            the corresponding list elements.
     * @return a new {@code StreamEx}
     * @throws IllegalArgumentException
     *             if length of the lists differs.
     * @since 0.2.1
     */
    public static <U, V, T> StreamEx<T> zip(List<U> first, List<V> second,
            BiFunction<? super U, ? super V, ? extends T> mapper) {
        return intStreamForLength(first.size(), second.size()).mapToObj(i -> mapper.apply(first.get(i), second.get(i)));
    }

    /**
     * Returns a sequential {@code StreamEx} containing the results of applying
     * the given function to the corresponding pairs of values in given two
     * arrays.
     * 
     * @param <U>
     *            the type of the first array elements
     * @param <V>
     *            the type of the second array elements
     * @param <T>
     *            the type of the resulting stream elements
     * @param first
     *            the first array
     * @param second
     *            the second array
     * @param mapper
     *            a non-interfering, stateless function to apply to each pair of
     *            the corresponding array elements.
     * @return a new {@code StreamEx}
     * @throws IllegalArgumentException
     *             if length of the arrays differs.
     * @since 0.2.1
     */
    public static <U, V, T> StreamEx<T> zip(U[] first, V[] second, BiFunction<? super U, ? super V, ? extends T> mapper) {
        return zip(Arrays.asList(first), Arrays.asList(second), mapper);
    }

    /**
     * Return a new {@link StreamEx} containing all the nodes of tree-like data
     * structure in depth-first order.
     * 
     * @param <T>
     *            the type of tree nodes
     * @param root
     *            root node of the tree
     * @param mapper
     *            a non-interfering, stateless function to apply to each tree
     *            node which returns null for leaf nodes or stream of direct
     *            children for non-leaf nodes.
     * @return the new sequential ordered stream
     * @since 0.2.2
     */
    public static <T> StreamEx<T> ofTree(T root, Function<T, Stream<T>> mapper) {
        Stream<T> rootStream = mapper.apply(root);
        return rootStream == null ? of(root) : of(flatTraverse(rootStream, mapper)).prepend(Stream.of(root));
    }

    /**
     * Return a new {@link StreamEx} containing all the nodes of tree-like data
     * structure in depth-first order.
     * 
     * @param <T>
     *            the base type of tree nodes
     * @param <TT>
     *            the sub-type of composite tree nodes which may have children
     * @param root
     *            root node of the tree
     * @param collectionClass
     *            a class representing the composite tree node
     * @param mapper
     *            a non-interfering, stateless function to apply to each
     *            composite tree node which returns stream of direct children.
     *            May return null if the given node has no children.
     * @return the new sequential ordered stream
     * @since 0.2.2
     */
    @SuppressWarnings("unchecked")
    public static <T, TT extends T> StreamEx<T> ofTree(T root, Class<TT> collectionClass, Function<TT, Stream<T>> mapper) {
        return ofTree(root, t -> collectionClass.isInstance(t) ? mapper.apply((TT) t) : null);
    }
}<|MERGE_RESOLUTION|>--- conflicted
+++ resolved
@@ -36,11 +36,8 @@
 import java.util.concurrent.ConcurrentMap;
 import java.util.concurrent.ConcurrentSkipListMap;
 import java.util.concurrent.ForkJoinPool;
-<<<<<<< HEAD
 import java.util.concurrent.atomic.AtomicLong;
-=======
 import java.util.function.BiConsumer;
->>>>>>> 90383cae
 import java.util.function.BiFunction;
 import java.util.function.BiPredicate;
 import java.util.function.BinaryOperator;
@@ -991,7 +988,6 @@
         return sorted((Comparator<? super T>) Comparator.reverseOrder());
     }
 
-<<<<<<< HEAD
     public StreamEx<T> distinct(long atLeast) {
         if (atLeast <= 1)
             return distinct();
@@ -1005,8 +1001,6 @@
         });
     }
     
-    public <R> StreamEx<R> pairMap(BiFunction<T, T, R> mapper) {
-=======
     /**
      * Returns a stream consisting of the results of applying the given function
      * to the every adjacent pair of elements of this stream.
@@ -1082,7 +1076,6 @@
      * @since 0.3.1
      */
     public StreamEx<T> collapse(BiPredicate<T, T> collapsible, BinaryOperator<T> merger) {
->>>>>>> 90383cae
         return strategy().newStreamEx(
                 StreamSupport.stream(
                         new CollapseSpliterator<>(collapsible, merger, stream.spliterator(), null, false, null, false),
