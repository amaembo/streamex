--- conflicted
+++ resolved
@@ -2038,15 +2038,6 @@
     }
 
     @Test
-<<<<<<< HEAD
-    public void testSkipLast() {
-        streamEx(asList("a", "b", "c")::stream, s -> assertEquals(asList("a", "b", "c"), s.get().skipLast(0).toList()));
-        streamEx(asList("a", "b", "c")::stream, s -> assertEquals(asList("a", "b"), s.get().skipLast(1).toList()));
-        streamEx(asList("a", "b", "c")::stream, s -> assertEquals(asList(), s.get().skipLast(3).toList()));
-        streamEx(asList("a", "b", "c")::stream, s -> assertEquals(asList(), s.get().skipLast(4).toList()));
-        streamEx(asList("a", "b", "c")::stream, s -> assertEquals(asList(), s.get().skipLast(10).toList()));
-        assertEquals(asList(), StreamEx.empty().skipLast(3).toList());
-=======
     public void testIfEmpty() {
         repeat(10, n -> streamEx(asList(1,2,3,4,5,6)::stream, s -> {
             assertEquals("123456", s.get().ifEmpty(7,8,9).joining());
@@ -2067,6 +2058,15 @@
             assertEquals(Optional.of(1), s.get().filter(x -> x < 0).ifEmpty(s.get().filter(x -> x % 2 == 1)).findFirst());
             assertEquals(Optional.empty(), s.get().filter(x -> x < 0).ifEmpty(s.get().filter(x -> x < 0)).findFirst());
         }));
->>>>>>> 5fbb114b
+    }
+
+    @Test
+    public void testSkipLast() {
+        streamEx(asList("a", "b", "c")::stream, s -> assertEquals(asList("a", "b", "c"), s.get().skipLast(0).toList()));
+        streamEx(asList("a", "b", "c")::stream, s -> assertEquals(asList("a", "b"), s.get().skipLast(1).toList()));
+        streamEx(asList("a", "b", "c")::stream, s -> assertEquals(asList(), s.get().skipLast(3).toList()));
+        streamEx(asList("a", "b", "c")::stream, s -> assertEquals(asList(), s.get().skipLast(4).toList()));
+        streamEx(asList("a", "b", "c")::stream, s -> assertEquals(asList(), s.get().skipLast(10).toList()));
+        assertEquals(asList(), StreamEx.empty().skipLast(3).toList());
     }
 }