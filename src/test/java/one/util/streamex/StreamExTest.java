--- conflicted
+++ resolved
@@ -26,27 +26,20 @@
 import java.nio.file.Files;
 import java.util.*;
 import java.util.Map.Entry;
-<<<<<<< HEAD
-import java.util.concurrent.*;
-=======
 import java.util.concurrent.ConcurrentHashMap;
 import java.util.concurrent.ConcurrentLinkedQueue;
 import java.util.concurrent.ConcurrentMap;
 import java.util.concurrent.Exchanger;
 import java.util.concurrent.TimeUnit;
 import java.util.concurrent.TimeoutException;
->>>>>>> c7c7ae7d
 import java.util.concurrent.atomic.AtomicBoolean;
 import java.util.concurrent.atomic.AtomicInteger;
 import java.util.concurrent.atomic.AtomicReference;
 import java.util.function.*;
 import java.util.regex.Matcher;
 import java.util.regex.Pattern;
-<<<<<<< HEAD
 import java.util.regex.PatternSyntaxException;
-=======
 import java.util.stream.Collector;
->>>>>>> c7c7ae7d
 import java.util.stream.Collectors;
 import java.util.stream.IntStream;
 import java.util.stream.Stream;
@@ -393,9 +386,6 @@
             chm = supplier.get().groupingTo(String::length, ConcurrentHashMap::new, TreeSet::new);
             assertTrue(chm.get(1) instanceof TreeSet);
         });
-        StreamEx.of("a", "b").parallel().groupingBy(String::length, secondConcurrentAddAssertingCollector());
-        StreamEx.of("a", "b").parallel()
-                .groupingBy(String::length, ConcurrentHashMap::new, secondConcurrentAddAssertingCollector());
     }
 
     @Test
@@ -2146,7 +2136,6 @@
     }
 
     @Test
-<<<<<<< HEAD
     public void testMapToEntry() {
         assertEquals(Collections.singletonMap(1, "a"),
                 StreamEx.of("a").mapToEntry(String::length, Function.identity()).toMap());
@@ -2165,7 +2154,8 @@
         assertEquals(asList("ab", "ac"),
                 StreamEx.of("a", "b", "c").headTail((h, t) -> t.map(e -> h + e)).toList());
     }
-=======
+
+    @Test
     public void testConcurrentGroupingBy() {
         StreamEx.of("a", "b").parallel().groupingBy(String::length, secondConcurrentAddAssertingCollector("a", "b"));
         StreamEx.of("x", "y").parallel()
@@ -2193,5 +2183,4 @@
                 Collector.Characteristics.IDENTITY_FINISH);
     }
 
->>>>>>> c7c7ae7d
 }