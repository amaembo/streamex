<<<<<<< HEAD
/*
 * Copyright 2015, 2019 StreamEx contributors
 *
 * Licensed under the Apache License, Version 2.0 (the "License");
 * you may not use this file except in compliance with the License.
 * You may obtain a copy of the License at
 *
 *     http://www.apache.org/licenses/LICENSE-2.0
 *
 * Unless required by applicable law or agreed to in writing, software
 * distributed under the License is distributed on an "AS IS" BASIS,
 * WITHOUT WARRANTIES OR CONDITIONS OF ANY KIND, either express or implied.
 * See the License for the specific language governing permissions and
 * limitations under the License.
 */
package one.util.streamex;

import one.util.streamex.Internals.BooleanMap;
import org.junit.FixMethodOrder;
import org.junit.Test;
import org.junit.runners.MethodSorters;

import java.lang.reflect.Constructor;
import java.lang.reflect.InvocationTargetException;
import java.util.*;
import java.util.AbstractMap.SimpleEntry;
import java.util.Map.Entry;
import java.util.concurrent.TimeUnit;
import java.util.concurrent.atomic.AtomicInteger;
import java.util.function.Function;
import java.util.function.Supplier;
import java.util.stream.*;
import java.util.stream.Collector.Characteristics;

import static java.util.Arrays.asList;
import static one.util.streamex.TestHelpers.*;
import static org.junit.Assert.*;

/**
 * @author Tagir Valeev
 */
@FixMethodOrder(MethodSorters.NAME_ASCENDING)
public class MoreCollectorsTest {
    static class MyNumber implements Comparable<MyNumber> {
        final int value;
        
        MyNumber(int value) {
            this.value = value;
        }

        @Override
        public int hashCode() {
            return value;
        }

        @Override
        public boolean equals(Object obj) {
            return obj instanceof MyNumber && ((MyNumber) obj).value == value;
        }

        @Override
        public int compareTo(MyNumber o) {
            return Integer.compare(value, o.value);
        }
    }

    @Test(expected = UnsupportedOperationException.class)
    public void testInstantiate() throws Throwable {
        Constructor<MoreCollectors> constructor = MoreCollectors.class.getDeclaredConstructor();
        constructor.setAccessible(true);
        try {
            constructor.newInstance();
        } catch (InvocationTargetException e) {
            throw e.getCause();
        }
    }

    @Test
    public void testToArray() {
        List<String> input = asList("a", "bb", "c", "", "cc", "eee", "bb", "ddd");
        streamEx(input::stream, supplier -> {
            Map<Integer, String[]> result = supplier.get().groupingBy(String::length, HashMap::new,
                MoreCollectors.toArray(String[]::new));
            assertArrayEquals(new String[] { "" }, result.get(0));
            assertArrayEquals(new String[] { "a", "c" }, result.get(1));
            assertArrayEquals(new String[] { "bb", "cc", "bb" }, result.get(2));
            assertArrayEquals(new String[] { "eee", "ddd" }, result.get(3));
        });
    }

    @Test
    public void testEmpty() {
        List<Integer> list = Stream.of(1, 2, 3).collect(MoreCollectors.head(0));
        assertTrue(list.isEmpty());
    }

    @Test
    public void testDistinctCount() {
        List<String> input = asList("a", "bb", "c", "cc", "eee", "bb", "bc", "ddd");
        streamEx(input::stream, supplier -> {
            Map<String, Integer> result = supplier.get().groupingBy(s -> s.substring(0, 1), HashMap::new,
                MoreCollectors.distinctCount(String::length));
            assertEquals(1, (int) result.get("a"));
            assertEquals(1, (int) result.get("b"));
            assertEquals(2, (int) result.get("c"));
            assertEquals(1, (int) result.get("d"));
            assertEquals(1, (int) result.get("e"));
        });
    }

    @Test
    public void testDistinctBy() {
        List<String> input = asList("a", "bb", "c", "cc", "eee", "bb", "bc", "ddd", "ca", "ce", "cf", "ded", "dump");
        streamEx(input::stream, supplier -> {
            Map<String, List<String>> result = supplier.get().groupingBy(s -> s.substring(0, 1), HashMap::new,
                MoreCollectors.distinctBy(String::length));
            assertEquals(asList("a"), result.get("a"));
            assertEquals(asList("bb"), result.get("b"));
            assertEquals(asList("c", "cc"), result.get("c"));
            assertEquals(asList("ddd", "dump"), result.get("d"));
            assertEquals(asList("eee"), result.get("e"));
        });
    }

    @Test
    public void testMaxAll() {
        List<String> input = asList("a", "bb", "c", "", "cc", "eee", "bb", "ddd");
        checkCollector("maxAll", asList("eee", "ddd"), input::stream, MoreCollectors.maxAll(Comparator
                .comparingInt(String::length)));
        Collector<String, ?, String> maxAllJoin = MoreCollectors.maxAll(Comparator.comparingInt(String::length),
            Collectors.joining(","));
        checkCollector("maxAllJoin", "eee,ddd", input::stream, maxAllJoin);
        checkCollector("minAll", 1L, input::stream, MoreCollectors.minAll(Comparator.comparingInt(String::length),
            Collectors.counting()));
        checkCollector("minAllEmpty", asList(""), input::stream, MoreCollectors.minAll(Comparator
                .comparingInt(String::length)));
        checkCollectorEmpty("maxAll", Collections.emptyList(), MoreCollectors.maxAll(Comparator
                .comparingInt(String::length)));
        checkCollectorEmpty("maxAllJoin", "", maxAllJoin);

        withRandom(r -> {
            List<Integer> ints = IntStreamEx.of(r, 10000, 1, 1000).boxed().toList();
            List<Integer> expectedMax = getMaxAll(ints, Comparator.naturalOrder());
            List<Integer> expectedMin = getMaxAll(ints, Comparator.reverseOrder());
            Collector<Integer, ?, SimpleEntry<Integer, Long>> downstream = MoreCollectors.pairing(MoreCollectors.first(),
                Collectors.counting(), (opt, cnt) -> new AbstractMap.SimpleEntry<>(opt.get(), cnt));

            checkCollector("maxAll", expectedMax, ints::stream, MoreCollectors.maxAll(Integer::compare));
            checkCollector("minAll", expectedMin, ints::stream, MoreCollectors.minAll());
            checkCollector("entry", new SimpleEntry<>(expectedMax.get(0), (long) expectedMax.size()), ints::stream,
                MoreCollectors.maxAll(downstream));
            checkCollector("entry", new SimpleEntry<>(expectedMin.get(0), (long) expectedMin.size()), ints::stream,
                MoreCollectors.minAll(downstream));
        });
        
        MyNumber a = new MyNumber(1), b = new MyNumber(1), c = new MyNumber(1000), d = new MyNumber(1000);
        List<MyNumber> nums = IntStreamEx.range(10, 100).mapToObj(MyNumber::new).append(a, c).prepend(b, d).toList();
        streamEx(nums::stream, supplier -> {
            List<MyNumber> list = supplier.get().collect(MoreCollectors.maxAll());
            assertEquals(2, list.size());
            assertSame(d, list.get(0));
            assertSame(c, list.get(1));

            list = supplier.get().collect(MoreCollectors.minAll());
            assertEquals(2, list.size());
            assertSame(b, list.get(0));
            assertSame(a, list.get(1));
        });
    }

    private static List<Integer> getMaxAll(List<Integer> ints, Comparator<Integer> c) {
        List<Integer> expectedMax = null;
        for (Integer i : ints) {
            if (expectedMax == null || c.compare(i, expectedMax.get(0)) > 0) {
                expectedMax = new ArrayList<>();
                expectedMax.add(i);
            } else if (i.equals(expectedMax.get(0))) {
                expectedMax.add(i);
            }
        }
        return expectedMax;
    }

    @Test
    public void testFirstLast() {
        Supplier<Stream<Integer>> s = () -> IntStreamEx.range(1000).boxed();
        checkShortCircuitCollector("first", Optional.of(0), 1, s, MoreCollectors.first());
        checkShortCircuitCollector("firstLong", Optional.of(0), 1, () -> Stream.of(1).flatMap(
            x -> IntStream.range(0, 1000000000).boxed()), MoreCollectors.first(), true);
        checkShortCircuitCollector("first", Optional.of(1), 1, () -> Stream.iterate(1, x -> x + 1), MoreCollectors
                .first(), true);
        assertEquals(1, (int) StreamEx.iterate(1, x -> x + 1).parallel().collect(MoreCollectors.first()).get());

        checkCollector("last", Optional.of(999), s, MoreCollectors.last());
        checkCollectorEmpty("first", Optional.empty(), MoreCollectors.first());
        checkCollectorEmpty("last", Optional.empty(), MoreCollectors.last());
    }

    @Test
    public void testHeadParallel() {
        List<Integer> expected = IntStreamEx.range(0, 2000, 2).boxed().toList();
        List<Integer> expectedShort = asList(0, 1);
        for (int i = 0; i < 1000; i++) {
            assertEquals("#" + i, expectedShort, IntStreamEx.range(1000).boxed().parallel().collect(
                MoreCollectors.head(2)));
            assertEquals("#" + i, expected, IntStreamEx.range(10000).boxed().parallel().filter(x -> x % 2 == 0)
                    .collect(MoreCollectors.head(1000)));
        }
        assertEquals(expectedShort, StreamEx.iterate(0, x -> x + 1).parallel().collect(MoreCollectors.head(2)));
    }

    @Test
    public void testHeadTail() {
        List<Integer> ints = IntStreamEx.range(1000).boxed().toList();
        checkShortCircuitCollector("tail(0)", asList(), 0, ints::stream, MoreCollectors.tail(0));
        checkCollector("tail(1)", asList(999), ints::stream, MoreCollectors.tail(1));
        checkCollector("tail(2)", asList(998, 999), ints::stream, MoreCollectors.tail(2));
        checkCollector("tail(500)", ints.subList(500, 1000), ints::stream, MoreCollectors.tail(500));
        checkCollector("tail(999)", ints.subList(1, 1000), ints::stream, MoreCollectors.tail(999));
        checkCollector("tail(1000)", ints, ints::stream, MoreCollectors.tail(1000));
        checkCollector("tail(MAX)", ints, ints::stream, MoreCollectors.tail(Integer.MAX_VALUE));

        checkShortCircuitCollector("head(0)", asList(), 0, ints::stream, MoreCollectors.head(0));
        checkShortCircuitCollector("head(1)", asList(0), 1, ints::stream, MoreCollectors.head(1));
        checkShortCircuitCollector("head(2)", asList(0, 1), 2, ints::stream, MoreCollectors.head(2));
        checkShortCircuitCollector("head(500)", ints.subList(0, 500), 500, ints::stream, MoreCollectors.head(500));
        checkShortCircuitCollector("head(999)", ints.subList(0, 999), 999, ints::stream, MoreCollectors.head(999));
        checkShortCircuitCollector("head(1000)", ints, 1000, ints::stream, MoreCollectors.head(1000));
        checkShortCircuitCollector("head(MAX)", ints, 1000, ints::stream, MoreCollectors.head(Integer.MAX_VALUE));

        checkShortCircuitCollector("head(10000)", IntStreamEx.rangeClosed(1, 10000).boxed().toList(), 10000,
            () -> Stream.iterate(1, x -> x + 1), MoreCollectors.head(10000), true);

        for (int size : new int[] { 1, 10, 20, 40, 60, 80, 90, 98, 99, 100 }) {
            checkShortCircuitCollector("head-unordered-" + size, Collections.nCopies(size, "test"), size,
                () -> StreamEx.constant("test", 100), MoreCollectors.head(size));
        }
    }

    @Test
    public void testGreatest() {
        withRandom(r -> {
            List<Integer> ints = IntStreamEx.of(r, 1000, 1, 1000).boxed().toList();
            List<Integer> sorted = StreamEx.of(ints).sorted().toList();
            List<Integer> revSorted = StreamEx.of(ints).reverseSorted().toList();
            Comparator<Integer> byString = Comparator.comparing(String::valueOf);
            checkShortCircuitCollector("least(0)", Collections.emptyList(), 0, ints::stream, MoreCollectors.least(0));
            checkCollector("least(5)", sorted.subList(0, 5), ints::stream, MoreCollectors.least(5));
            checkCollector("least(20)", sorted.subList(0, 20), ints::stream, MoreCollectors.least(20));
            checkCollector("least(MAX)", sorted, ints::stream, MoreCollectors.least(Integer.MAX_VALUE));
            checkCollector("least(byString, 20)", StreamEx.of(ints).sorted(byString).limit(20).toList(), ints::stream,
                MoreCollectors.least(byString, 20));

            checkShortCircuitCollector("greatest(0)", Collections.emptyList(), 0, ints::stream, MoreCollectors.greatest(0));
            checkCollector("greatest(5)", revSorted.subList(0, 5), ints::stream, MoreCollectors.greatest(5));
            checkCollector("greatest(20)", revSorted.subList(0, 20), ints::stream, MoreCollectors.greatest(20));
            checkCollector("greatest(MAX)", revSorted, ints::stream, MoreCollectors.greatest(Integer.MAX_VALUE));
            checkCollector("greatest(byString, 20)", StreamEx.of(ints).reverseSorted(byString).limit(20).toList(),
                ints::stream, MoreCollectors.greatest(byString, 20));
            checkCollector("greatest(byString, 30)", StreamEx.of(ints).reverseSorted(byString).limit(30).toList(),
                ints::stream, MoreCollectors.greatest(byString, 30));
        });

        Supplier<Stream<Integer>> s = () -> IntStreamEx.range(100).boxed();
        checkCollector("1", IntStreamEx.range(1).boxed().toList(), s, MoreCollectors.least(1));
        checkCollector("2", IntStreamEx.range(2).boxed().toList(), s, MoreCollectors.least(2));
        checkCollector("10", IntStreamEx.range(10).boxed().toList(), s, MoreCollectors.least(10));
        checkCollector("100", IntStreamEx.range(100).boxed().toList(), s, MoreCollectors.least(100));
        checkCollector("200", IntStreamEx.range(100).boxed().toList(), s, MoreCollectors.least(200));
    }

    @Test
    public void testCountingInt() {
        checkCollector("counting", 1000, () -> IntStreamEx.range(1000).boxed(), MoreCollectors.countingInt());
        checkCollectorEmpty("counting", 0, MoreCollectors.countingInt());
    }

    @Test
    public void testMinIndex() {
        withRandom(r -> {
            List<Integer> ints = IntStreamEx.of(r, 1000, 5, 47).boxed().toList();
            long expectedMin = IntStreamEx.ofIndices(ints).minBy(ints::get).getAsInt();
            long expectedMax = IntStreamEx.ofIndices(ints).maxBy(ints::get).getAsInt();
            long expectedMinString = IntStreamEx.ofIndices(ints).minBy(i -> String.valueOf(ints.get(i))).getAsInt();
            long expectedMaxString = IntStreamEx.ofIndices(ints).maxBy(i -> String.valueOf(ints.get(i))).getAsInt();
            Comparator<Integer> cmp = Comparator.comparing(String::valueOf);
            checkCollector("minIndex", OptionalLong.of(expectedMin), ints::stream, MoreCollectors.minIndex());
            checkCollector("maxIndex", OptionalLong.of(expectedMax), ints::stream, MoreCollectors.maxIndex());
            checkCollector("minIndex", OptionalLong.of(expectedMinString), ints::stream, MoreCollectors.minIndex(cmp));
            checkCollector("maxIndex", OptionalLong.of(expectedMaxString), ints::stream, MoreCollectors.maxIndex(cmp));
            Supplier<Stream<String>> supplier = () -> ints.stream().map(Object::toString);
            checkCollector("minIndex", OptionalLong.of(expectedMinString), supplier, MoreCollectors.minIndex());
            checkCollector("maxIndex", OptionalLong.of(expectedMaxString), supplier, MoreCollectors.maxIndex());
            checkCollectorEmpty("minIndex", OptionalLong.empty(), MoreCollectors.<String>minIndex());
            checkCollectorEmpty("maxIndex", OptionalLong.empty(), MoreCollectors.<String>maxIndex());
        });
    }

    @Test
    public void testGroupingByEnum() {
        EnumMap<TimeUnit, Long> expected = new EnumMap<>(TimeUnit.class);
        EnumSet.allOf(TimeUnit.class).forEach(tu -> expected.put(tu, 0L));
        expected.put(TimeUnit.SECONDS, 1L);
        expected.put(TimeUnit.DAYS, 2L);
        expected.put(TimeUnit.NANOSECONDS, 1L);
        checkCollector("groupingByEnum", expected, () -> Stream.of(TimeUnit.SECONDS, TimeUnit.DAYS, TimeUnit.DAYS,
            TimeUnit.NANOSECONDS), MoreCollectors.groupingByEnum(TimeUnit.class, Function.identity(), Collectors
                .counting()));
    }

    @Test(expected = IllegalStateException.class)
    public void testGroupingByWithDomainException() {
        List<Integer> list = asList(1, 2, 20, 3, 31, 4);
        Collector<Integer, ?, Map<Integer, List<Integer>>> c = MoreCollectors.groupingBy(i -> i % 10, StreamEx.of(0, 1,
            2, 3).toSet(), Collectors.toList());
        Map<Integer, List<Integer>> map = list.stream().collect(c);
        System.out.println(map);
    }

    @Test
    public void testGroupingByWithDomain() {
        List<String> data = asList("a", "foo", "test", "ququq", "bar", "blahblah");
        Collector<String, ?, String> collector = MoreCollectors.collectingAndThen(MoreCollectors.groupingBy(
            String::length, IntStreamEx.range(10).boxed().toSet(), TreeMap::new, MoreCollectors.first()),
            Object::toString);
        checkShortCircuitCollector("groupingWithDomain",
            "{0=Optional.empty, 1=Optional[a], 2=Optional.empty, 3=Optional[foo], 4=Optional[test], 5=Optional[ququq], "
                + "6=Optional.empty, 7=Optional.empty, 8=Optional[blahblah], 9=Optional.empty}", data.size(),
            data::stream, collector);

        Map<String, String> name2sex = new LinkedHashMap<>();
        name2sex.put("Mary", "Girl");
        name2sex.put("John", "Boy");
        name2sex.put("James", "Boy");
        name2sex.put("Lucie", "Girl");
        name2sex.put("Fred", "Boy");
        name2sex.put("Thomas", "Boy");
        name2sex.put("Jane", "Girl");
        name2sex.put("Ruth", "Girl");
        name2sex.put("Melanie", "Girl");
        Collector<Entry<String, String>, ?, Map<String, List<String>>> groupingBy = MoreCollectors.groupingBy(
            Entry::getValue, StreamEx.of("Girl", "Boy").toSet(), MoreCollectors.mapping(Entry::getKey, MoreCollectors
                    .head(2)));
        AtomicInteger counter = new AtomicInteger();
        Map<String, List<String>> map = EntryStream.of(name2sex).peek(c -> counter.incrementAndGet()).collect(
            groupingBy);
        assertEquals(asList("Mary", "Lucie"), map.get("Girl"));
        assertEquals(asList("John", "James"), map.get("Boy"));
        assertEquals(4, counter.get());

        Collector<Entry<String, String>, ?, Map<String, String>> groupingByJoin = MoreCollectors.groupingBy(
            Entry::getValue, StreamEx.of("Girl", "Boy").toSet(), MoreCollectors.mapping(Entry::getKey, Joining.with(
                ", ").maxChars(16).cutAfterDelimiter()));
        counter.set(0);
        Map<String, String> mapJoin = EntryStream.of(name2sex).peek(c -> counter.incrementAndGet()).collect(
            groupingByJoin);
        assertEquals("Mary, Lucie, ...", mapJoin.get("Girl"));
        assertEquals("John, James, ...", mapJoin.get("Boy"));
        assertEquals(7, counter.get());
    }

    @Test
    public void testToBooleanArray() {
        withRandom(r -> {
            List<Integer> input = IntStreamEx.of(r, 1000, 1, 100).boxed().toList();
            boolean[] expected = new boolean[input.size()];
            for (int i = 0; i < expected.length; i++)
                expected[i] = input.get(i) > 50;
            streamEx(input::stream, supplier -> assertArrayEquals(expected, supplier.get().collect(
                MoreCollectors.toBooleanArray(x -> x > 50))));
        });
    }

    @Test
    public void testPartitioningBy() {
        Collector<Integer, ?, Map<Boolean, Optional<Integer>>> by20 = MoreCollectors.partitioningBy(x -> x % 20 == 0,
            MoreCollectors.first());
        Collector<Integer, ?, Map<Boolean, Optional<Integer>>> by200 = MoreCollectors.partitioningBy(x -> x % 200 == 0,
            MoreCollectors.first());
        Supplier<Stream<Integer>> supplier = () -> IntStreamEx.range(1, 100).boxed();
        checkShortCircuitCollector("by20", new BooleanMap<>(Optional.of(20), Optional.of(1)), 20, supplier, by20);
        checkShortCircuitCollector("by200", new BooleanMap<>(Optional.empty(), Optional.of(1)), 99, supplier, by200);
    }

    @Test
    public void testMapping() {
        List<String> input = asList("Capital", "lower", "Foo", "bar");
        Collector<String, ?, Map<Boolean, Optional<Integer>>> collector = MoreCollectors
                .partitioningBy(str -> Character.isUpperCase(str.charAt(0)), MoreCollectors.mapping(String::length,
                    MoreCollectors.first()));
        checkShortCircuitCollector("mapping", new BooleanMap<>(Optional.of(7), Optional.of(5)), 2, input::stream,
            collector);
        Collector<String, ?, Map<Boolean, Optional<Integer>>> collectorLast = MoreCollectors.partitioningBy(
            str -> Character.isUpperCase(str.charAt(0)), MoreCollectors.mapping(String::length, MoreCollectors.last()));
        checkCollector("last", new BooleanMap<>(Optional.of(3), Optional.of(3)), input::stream, collectorLast);

        input = asList("Abc", "Bac", "Aac", "Abv", "Bbc", "Bgd", "Atc", "Bpv");
        Map<Character, List<String>> expected = EntryStream.of('A', asList("Abc", "Aac"), 'B', asList("Bac", "Bbc"))
                .toMap();
        AtomicInteger cnt = new AtomicInteger();
        Collector<String, ?, Map<Character, List<String>>> groupMap = Collectors.groupingBy(s -> s.charAt(0),
            MoreCollectors.mapping(x -> {
                cnt.incrementAndGet();
                return x;
            }, MoreCollectors.head(2)));
        checkCollector("groupMap", expected, input::stream, groupMap);
        cnt.set(0);
        assertEquals(expected, input.stream().collect(groupMap));
        assertEquals(4, cnt.get());

        checkCollector("mapping-toList", asList("a", "b", "c"), asList("a1", "b2", "c3")::stream, MoreCollectors
                .mapping(str -> str.substring(0, 1)));
    }

    @Test
    public void testIntersecting() {
        for (int i = 0; i < 5; i++) {
            List<List<String>> input = asList(asList("aa", "bb", "cc"), asList("cc", "bb", "dd"), asList("ee", "dd"),
                asList("aa", "bb", "dd"));
            checkShortCircuitCollector("#" + i, Collections.emptySet(), 3, input::stream, MoreCollectors.intersecting());
            List<List<Integer>> copies = new ArrayList<>(Collections.nCopies(100, asList(1, 2)));
            checkShortCircuitCollector("#" + i, StreamEx.of(1, 2).toSet(), 100, copies::stream, MoreCollectors
                    .intersecting());
            copies.addAll(Collections.nCopies(100, asList(3)));
            checkShortCircuitCollector("#" + i, Collections.emptySet(), 101, copies::stream, MoreCollectors
                    .intersecting());
            checkCollectorEmpty("#" + i, Collections.emptySet(), MoreCollectors.intersecting());
        }
    }

    @Test
    public void testAndInt() {
        List<Integer> ints = asList(0b1100, 0b0110, 0b101110, 0b11110011);
        Collector<Integer, ?, OptionalInt> collector = MoreCollectors.andingInt(Integer::intValue);
        checkShortCircuitCollector("andInt", OptionalInt.of(0), 4, ints::stream, collector);
        checkCollectorEmpty("andIntEmpty", OptionalInt.empty(), collector);
        assertEquals(OptionalInt.of(0), IntStreamEx.iterate(16384, i -> i + 1).parallel().boxed().collect(collector));
        assertEquals(OptionalInt.of(16384), IntStreamEx.iterate(16384, i -> i + 1).parallel().limit(16383).boxed()
                .collect(collector));
        Collector<Integer, ?, Integer> unwrapped = MoreCollectors.collectingAndThen(MoreCollectors
                .andingInt(Integer::intValue), OptionalInt::getAsInt);
        assertTrue(unwrapped.characteristics().contains(Characteristics.UNORDERED));
        checkShortCircuitCollector("andIntUnwrapped", 0, 4, ints::stream, unwrapped);
        checkShortCircuitCollector("andIntUnwrapped", 0, 2, asList(0x1, 0x10, 0x100)::stream, unwrapped);
    }

    @Test
    public void testAndLong() {
        List<Long> longs = asList(0xFFFFFFFFFFFFFFFFL, 0xFFFFFFFF00000000L, 0xFFFFFFFF0000L);
        checkShortCircuitCollector("andLong", OptionalLong.of(0xFFFF00000000L), 3, longs::stream, MoreCollectors
                .andingLong(Long::longValue));
        longs = asList(1L, 2L, 3L, 4L);
        checkShortCircuitCollector("andLong", OptionalLong.of(0), 2, longs::stream, MoreCollectors
                .andingLong(Long::longValue));
        checkCollectorEmpty("andLongEmpty", OptionalLong.empty(), MoreCollectors.andingLong(Long::longValue));
    }

    @Test
    public void testAndLongFlatMap() {
        checkShortCircuitCollector("andLongFlat", OptionalLong.of(0), 2, () -> LongStreamEx.of(0).flatMap(
            x -> LongStream.range(1, 100000000)).boxed(), MoreCollectors.andingLong(Long::longValue), true);
    }

    @Test
    public void testFiltering() {
        Collector<Integer, ?, Optional<Integer>> firstEven = MoreCollectors.filtering(x -> x % 2 == 0, MoreCollectors
                .first());
        Collector<Integer, ?, Optional<Integer>> firstOdd = MoreCollectors.filtering(x -> x % 2 != 0, MoreCollectors
                .first());
        Collector<Integer, ?, Integer> sumOddEven = MoreCollectors.pairing(firstEven, firstOdd, (e, o) -> e.get()
            + o.get());
        List<Integer> ints = asList(1, 3, 5, 7, 9, 10, 8, 6, 4, 2, 3, 7, 11);
        checkShortCircuitCollector("sumOddEven", 11, 6, ints::stream, sumOddEven);
        Collector<Integer, ?, Long> countEven = MoreCollectors.filtering(x -> x % 2 == 0, Collectors.counting());
        checkCollector("filtering", 5L, ints::stream, countEven);
        
        checkCollector("filtering-toList", asList(1, 5, 3, 7), asList(1, 2, 4, 5, 4, 3, 0, 7, 8, 10)::stream,
            MoreCollectors.filtering(x -> x % 2 == 1));
    }

    @Test
    public void testOnlyOne() {
        List<Integer> ints = IntStreamEx.rangeClosed(1, 100).boxed().toList();
        checkShortCircuitCollector("One", Optional.empty(), 2, ints::stream, MoreCollectors.onlyOne());
        checkShortCircuitCollector("FilterSeveral", Optional.empty(), 2, () -> ints.stream().filter(x -> x % 20 == 0),
            MoreCollectors.onlyOne());
        checkShortCircuitCollector("FilterSeveral2", Optional.empty(), 40, ints::stream, MoreCollectors.filtering(
            x -> x % 20 == 0, MoreCollectors.onlyOne()));
        checkShortCircuitCollector("FilterOne", Optional.of(60), 1, () -> ints.stream().filter(x -> x % 60 == 0),
            MoreCollectors.onlyOne());
        checkShortCircuitCollector("FilterNone", Optional.empty(), 0, () -> ints.stream().filter(x -> x % 110 == 0),
            MoreCollectors.onlyOne());
        checkShortCircuitCollector("FilterSeveral", Optional.empty(), 40, ints::stream, MoreCollectors.onlyOne(x -> x % 20 == 0));
        checkShortCircuitCollector("FilterOne", Optional.of(60), 100, ints::stream, MoreCollectors.onlyOne(x -> x % 60 == 0));
        checkShortCircuitCollector("FilterNone", Optional.empty(), 100, ints::stream, MoreCollectors.onlyOne(x -> x % 110 == 0));
    }

    @Test
    public void testToEnumSet() {
        TimeUnit[] vals = TimeUnit.values();
        List<TimeUnit> enumValues = IntStreamEx.range(100).map(x -> x % vals.length).elements(vals).toList();
        checkShortCircuitCollector("toEnumSet", EnumSet.allOf(TimeUnit.class), vals.length, enumValues::stream,
            MoreCollectors.toEnumSet(TimeUnit.class));
        enumValues = IntStreamEx.range(100).map(x -> x % (vals.length - 1)).elements(vals).toList();
        EnumSet<TimeUnit> expected = EnumSet.allOf(TimeUnit.class);
        expected.remove(vals[vals.length - 1]);
        checkShortCircuitCollector("toEnumSet", expected, 100, enumValues::stream, MoreCollectors
                .toEnumSet(TimeUnit.class));
        checkCollectorEmpty("Empty", EnumSet.noneOf(TimeUnit.class), MoreCollectors.toEnumSet(TimeUnit.class));
    }

    @Test
    public void testFlatMapping() {
        {
            Map<Integer, List<Integer>> expected = IntStreamEx.rangeClosed(1, 100).boxed().toMap(
                x -> IntStreamEx.rangeClosed(1, x).boxed().toList());
            Collector<Integer, ?, Map<Integer, List<Integer>>> groupingBy = Collectors.groupingBy(Function.identity(),
                MoreCollectors.flatMapping(x -> IntStream.rangeClosed(1, x).boxed(), Collectors.toList()));
            checkCollector("flatMappingSimple", expected, () -> IntStreamEx.rangeClosed(1, 100).boxed(), groupingBy);
        }

        Function<Entry<String, List<String>>, Stream<String>> valuesStream = e -> e.getValue() == null ? null : e
                .getValue().stream();
        List<Entry<String, List<String>>> list = EntryStream.of("a", asList("bb", "cc", "dd"), "b", asList("ee", "ff"),
            "c", null).append("c", asList("gg"), "b", null, "a", asList("hh")).toList();
        {
            Map<String, List<String>> expected = EntryStream.of(list.stream()).flatMapValues(
                l -> l == null ? null : l.stream()).grouping();
            checkCollector("flatMappingCombine", expected, list::stream, Collectors.groupingBy(Entry::getKey,
                MoreCollectors.flatMapping(valuesStream, Collectors.toList())));
            AtomicInteger openClose = new AtomicInteger();
            Collector<Entry<String, List<String>>, ?, Map<String, List<String>>> groupingBy = Collectors.groupingBy(
                Entry::getKey, MoreCollectors.flatMapping(valuesStream.andThen(s -> {
                    if (s == null)
                        return null;
                    openClose.incrementAndGet();
                    return s.onClose(openClose::decrementAndGet);
                }), Collectors.toList()));
            checkCollector("flatMappingCombineClosed", expected, list::stream, MoreCollectors.collectingAndThen(
                groupingBy, res -> {
                    assertEquals(0, openClose.get());
                    return res;
                }));
            boolean catched = false;
            try {
                Collector<Entry<String, List<String>>, ?, Map<String, List<String>>> groupingByException = Collectors
                        .groupingBy(Entry::getKey, MoreCollectors.flatMapping(valuesStream.andThen(s -> {
                            if (s == null)
                                return null;
                            openClose.incrementAndGet();
                            return s.onClose(openClose::decrementAndGet).peek(e -> {
                                if (e.equals("gg"))
                                    throw new IllegalArgumentException(e);
                            });
                        }), Collectors.toList()));
                list.stream().collect(MoreCollectors.collectingAndThen(groupingByException, res -> {
                    assertEquals(0, openClose.get());
                    return res;
                }));
            } catch (IllegalArgumentException e1) {
                assertEquals("gg", e1.getMessage());
                catched = true;
            }
            assertTrue(catched);
        }
        {
            Map<String, List<String>> expected = EntryStream
                    .of("a", asList("bb"), "b", asList("ee"), "c", asList("gg")).toMap();
            Collector<Entry<String, List<String>>, ?, List<String>> headOne = MoreCollectors.flatMapping(valuesStream,
                MoreCollectors.head(1));
            checkCollector("flatMappingSubShort", expected, list::stream, Collectors.groupingBy(Entry::getKey, headOne));
            checkShortCircuitCollector("flatMappingShort", expected, 4, list::stream, MoreCollectors.groupingBy(
                Entry::getKey, StreamEx.of("a", "b", "c").toSet(), headOne));
            AtomicInteger cnt = new AtomicInteger();
            Collector<Entry<String, List<String>>, ?, List<String>> headPeek = MoreCollectors.flatMapping(valuesStream
                    .andThen(s -> s == null ? null : s.peek(x -> cnt.incrementAndGet())), MoreCollectors.head(1));
            assertEquals(expected, StreamEx.of(list).collect(Collectors.groupingBy(Entry::getKey, headPeek)));
            assertEquals(3, cnt.get());
            cnt.set(0);
            assertEquals(expected, StreamEx.of(list).collect(
                MoreCollectors.groupingBy(Entry::getKey, StreamEx.of("a", "b", "c").toSet(), headPeek)));
            assertEquals(3, cnt.get());
        }
        {
            Map<String, List<String>> expected = EntryStream.of("a", asList("bb", "cc"), "b", asList("ee", "ff"), "c",
                asList("gg")).toMap();
            Collector<Entry<String, List<String>>, ?, List<String>> headTwo = MoreCollectors.flatMapping(valuesStream,
                MoreCollectors.head(2));
            checkCollector("flatMappingSubShort", expected, list::stream, Collectors.groupingBy(Entry::getKey, headTwo));
            AtomicInteger openClose = new AtomicInteger();
            boolean catched = false;
            try {
                Collector<Entry<String, List<String>>, ?, Map<String, List<String>>> groupingByException = Collectors
                        .groupingBy(Entry::getKey, MoreCollectors.flatMapping(valuesStream.andThen(s -> {
                            if (s == null)
                                return null;
                            openClose.incrementAndGet();
                            return s.onClose(openClose::decrementAndGet).peek(e -> {
                                if (e.equals("gg"))
                                    throw new IllegalArgumentException(e);
                            });
                        }), MoreCollectors.head(2)));
                list.stream().collect(MoreCollectors.collectingAndThen(groupingByException, res -> {
                    assertEquals(0, openClose.get());
                    return res;
                }));
            } catch (IllegalArgumentException e1) {
                assertEquals("gg", e1.getMessage());
                catched = true;
            }
            assertTrue(catched);
        }
        checkCollector("flatMapping-toList", asList(0, 1, 2, 3, 0, 1, 2, 0, 1, 2, 3, 4), asList(4, 3, 5)::stream,
            MoreCollectors.flatMapping(x -> IntStreamEx.range(x).boxed()));
    }

    @Test(expected = IllegalStateException.class)
    public void testFlatMappingExceptional() {
        Stream.of(1, 2, 3).collect(MoreCollectors.flatMapping(x -> Stream.of(1, x).onClose(() -> {
            if (x == 3)
                throw new IllegalStateException();
        }), Collectors.toList()));
    }

    @Test(expected = IllegalStateException.class)
    public void testFlatMappingShortCircuitExceptional() {
        Stream.of(1, 2, 3).collect(MoreCollectors.flatMapping(x -> Stream.of(1, x).onClose(() -> {
            if (x == 3)
                throw new IllegalStateException();
        }), MoreCollectors.head(10)));
    }

    @Test
    public void testFlatMappingExceptionalSuppressed() {
        List<Collector<Integer, ?, List<Integer>>> downstreams = asList(MoreCollectors.head(10), Collectors.toList());
        for (Collector<Integer, ?, List<Integer>> downstream : downstreams) {
            try {
                Stream.of(1, 2, 3).collect(MoreCollectors.flatMapping(x -> Stream.of(1, x).peek(y -> {
                    throw new IllegalArgumentException();
                }).onClose(() -> {
                    throw new IllegalStateException();
                }), downstream));
            } catch (Exception e) {
                assertTrue(e instanceof IllegalArgumentException);
                assertTrue(e.getSuppressed()[0] instanceof IllegalStateException);
                continue;
            }
            fail("No exception");
        }
    }

    @Test
    public void testCommonPrefix() {
        checkCollectorEmpty("prefix", "", MoreCollectors.commonPrefix());
        List<String> input = asList("abcdef", "abcdefg", "abcdfgfg", "abcefgh", "abcdfg");
        checkShortCircuitCollector("prefix", "abc", input.size(), input::stream, MoreCollectors.commonPrefix());
        List<CharSequence> inputSeq = asList(new StringBuffer("abcdef"), "abcdefg", "abcdfgfg", "abcefgh",
            new StringBuilder("abcdfg"));
        checkShortCircuitCollector("prefix", "abc", inputSeq.size(), inputSeq::stream, MoreCollectors.commonPrefix());
        List<String> input2 = asList("abcdef", "abcdefg", "dabcdfgfg", "abcefgh", "abcdfg");
        checkShortCircuitCollector("prefix", "", 3, input2::stream, MoreCollectors.commonPrefix());
        List<String> inputHalf = new ArrayList<>();
        inputHalf.addAll(Collections.nCopies(1000, "abc"));
        inputHalf.addAll(Collections.nCopies(1000, "def"));
        checkShortCircuitCollector("prefix", "", 1001, inputHalf::stream, MoreCollectors.commonPrefix());
        List<String> inputSurrogate = asList("abc\ud801\udc2f", "abc\ud801\udc2f", "abc\ud801\udc14");
        checkShortCircuitCollector("prefix", "abc", inputSurrogate.size(), inputSurrogate::stream, MoreCollectors
                .commonPrefix());
        List<String> inputSurrogateBad = asList("abc\ud801x", "abc\ud801y", "abc\ud801z");
        checkShortCircuitCollector("prefix", "abc\ud801", inputSurrogateBad.size(), inputSurrogateBad::stream,
            MoreCollectors.commonPrefix());
        List<String> inputSurrogateMix = asList("abc\ud801\udc2f", "abc\ud801x", "abc\ud801\udc14");
        checkShortCircuitCollector("prefix", "abc", inputSurrogateMix.size(), inputSurrogateMix::stream, MoreCollectors
                .commonPrefix());
    }

    @Test
    public void testCommonSuffix() {
        checkCollectorEmpty("suffix", "", MoreCollectors.commonSuffix());
        List<String> input = asList("defabc", "degfabc", "dfgfgabc", "efghabc", "dfgabc");
        checkShortCircuitCollector("suffix", "abc", input.size(), input::stream, MoreCollectors.commonSuffix());
        List<CharSequence> inputSeq = asList(new StringBuffer("degfabc"), "dfgfgabc", new StringBuilder("efghabc"),
            "defabc", "dfgabc");
        checkShortCircuitCollector("suffix", "abc", inputSeq.size(), inputSeq::stream, MoreCollectors.commonSuffix());
        List<String> input2 = asList("defabc", "defgabc", "dabcdfgfg", "efghabc", "dfgabc");
        checkShortCircuitCollector("suffix", "", 3, input2::stream, MoreCollectors.commonSuffix());
        List<String> inputHalf = new ArrayList<>();
        inputHalf.addAll(Collections.nCopies(1000, "abc"));
        inputHalf.addAll(Collections.nCopies(1000, "def"));
        checkShortCircuitCollector("suffix", "", 1001, inputHalf::stream, MoreCollectors.commonSuffix());
        List<String> inputSurrogate = asList("\ud801\udc2fabc", "\ud802\udc2fabc", "\ud803\udc2fabc");
        checkShortCircuitCollector("suffix", "abc", inputSurrogate.size(), inputSurrogate::stream, MoreCollectors
                .commonSuffix());
        List<String> inputSurrogateBad = asList("x\udc2fabc", "y\udc2fabc", "z\udc2fabc");
        checkShortCircuitCollector("suffix", "\udc2fabc", inputSurrogateBad.size(), inputSurrogateBad::stream,
            MoreCollectors.commonSuffix());
        List<String> inputSurrogateMix = asList("\ud801\udc2fabc", "x\udc2fabc", "\ud801\udc14abc");
        checkShortCircuitCollector("suffix", "abc", inputSurrogateMix.size(), inputSurrogateMix::stream, MoreCollectors
                .commonSuffix());
    }

    @Test
    public void testDominators() {
        List<String> input = asList("a/", "a/b/c/", "b/c/", "b/d/", "c/a/", "d/a/b/", "c/a/b/", "c/b/", "b/c/d/");
        List<String> expected = asList("a/", "b/c/", "b/d/", "c/a/", "c/b/", "d/a/b/");
        checkCollector("dominators", expected, () -> input.stream().sorted(), MoreCollectors.dominators((a, b) -> b
                .startsWith(a)));

        withRandom(r -> {
            List<String> longInput = StreamEx.generate(
                () -> IntStreamEx.of(r, r.nextInt(10) + 3, 'a', 'z').mapToObj(ch -> (char) ch).joining("/", "", "/"))
                    .limit(1000).toList();

            List<String> tmp = StreamEx.of(longInput).sorted().toList();
            List<String> result = new ArrayList<>();
            String curr, last;
            curr = last = null;
            for (String next : tmp) {
                String oldLast = last;
                last = curr;
                curr = next;
                if (last != null && curr.startsWith(last)) {
                    curr = last;
                    last = oldLast;
                } else
                    result.add(curr);
            }
            checkCollector("dominatorsLong", result, () -> longInput.stream().sorted(), MoreCollectors
                    .dominators((a, b) -> b.startsWith(a)));
        });
    }

    @Test
    public void testIncreasingDominators() {
        int[] input = { 1, 3, 4, 2, 1, 7, 5, 3, 4, 0, 4, 6, 7, 10, 4, 3, 2, 1 };
        List<Integer> result = asList(1, 3, 4, 7, 10);
        checkCollector("increasing", result, () -> IntStreamEx.of(input).boxed(), MoreCollectors
                .dominators((a, b) -> a >= b));
        withRandom(r -> {
            int[] longInput = r.ints(10000, 0, 1000000).toArray();
            List<Integer> longResult = new ArrayList<>();
            int curMax = -1;
            for (int val : longInput) {
                if (val > curMax) {
                    curMax = val;
                    longResult.add(curMax);
                }
            }
            checkCollector("increasingLong", longResult, () -> IntStreamEx.of(longInput).boxed(), MoreCollectors
                    .dominators((a, b) -> a >= b));
        });
    }
    
    @Test
    public void testMinMax() {
        List<String> input = asList("abc", "a", "asdf", "gdasa", "gffsd", "sfgs", "b", "c", "dsgs");
        checkCollector("minMax", Optional.of("agdasa"), input::stream, MoreCollectors.minMax(Comparator
                .comparingInt(String::length), String::concat));
        Collector<String, ?, Optional<Object>> collector = MoreCollectors.minMax(Comparator.naturalOrder(),
            (min, max) -> {
                throw new IllegalStateException("Should not be called");
            });
        checkCollectorEmpty("minMax", Optional.empty(), collector);
    }

    @Test
    public void testIfAllMatch() {
        Supplier<Stream<Integer>> five = () -> IntStreamEx.range(5).boxed();
        checkShortCircuitCollector("ifAllMatch: all match", Optional.of(asList(0, 1, 2, 3, 4)), 5, five,
                MoreCollectors.ifAllMatch(i -> true, Collectors.toList()));

        Supplier<Stream<Integer>> ints = () -> IntStreamEx.ints().boxed();
        checkShortCircuitCollector("ifAllMatch: shirtCircuit downstream", Optional.of(asList(0, 1, 2)), 3, ints,
                MoreCollectors.ifAllMatch(i -> true, MoreCollectors.head(3)), true);

        checkShortCircuitCollector("ifAllMatch: some match", Optional.empty(), 11, ints,
                MoreCollectors.ifAllMatch(i -> i < 10, Collectors.toList()), true);

        checkShortCircuitCollector("ifAllMatch: empty stream", Optional.of(Collections.emptyList()), 0, Stream::empty,
                MoreCollectors.ifAllMatch(i -> true, Collectors.toList()));
    }
}
=======
/*
 * Copyright 2015, 2019 StreamEx contributors
 *
 * Licensed under the Apache License, Version 2.0 (the "License");
 * you may not use this file except in compliance with the License.
 * You may obtain a copy of the License at
 *
 *     http://www.apache.org/licenses/LICENSE-2.0
 *
 * Unless required by applicable law or agreed to in writing, software
 * distributed under the License is distributed on an "AS IS" BASIS,
 * WITHOUT WARRANTIES OR CONDITIONS OF ANY KIND, either express or implied.
 * See the License for the specific language governing permissions and
 * limitations under the License.
 */
package one.util.streamex;

import one.util.streamex.Internals.BooleanMap;
import org.junit.FixMethodOrder;
import org.junit.Test;
import org.junit.runners.MethodSorters;

import java.lang.reflect.Constructor;
import java.lang.reflect.InvocationTargetException;
import java.util.*;
import java.util.AbstractMap.SimpleEntry;
import java.util.Map.Entry;
import java.util.concurrent.TimeUnit;
import java.util.concurrent.atomic.AtomicInteger;
import java.util.function.Function;
import java.util.function.Supplier;
import java.util.stream.*;
import java.util.stream.Collector.Characteristics;

import static java.util.Arrays.asList;
import static one.util.streamex.TestHelpers.*;
import static org.junit.Assert.*;

/**
 * @author Tagir Valeev
 */
@FixMethodOrder(MethodSorters.NAME_ASCENDING)
public class MoreCollectorsTest {
    static class MyNumber implements Comparable<MyNumber> {
        final int value;
        
        MyNumber(int value) {
            this.value = value;
        }

        @Override
        public int hashCode() {
            return value;
        }

        @Override
        public boolean equals(Object obj) {
            return obj instanceof MyNumber && ((MyNumber)obj).value == value;
        }

        @Override
        public int compareTo(MyNumber o) {
            return Integer.compare(value, o.value);
        }
    }

    @Test(expected = UnsupportedOperationException.class)
    public void testInstantiate() throws Throwable {
        Constructor<MoreCollectors> constructor = MoreCollectors.class.getDeclaredConstructor();
        constructor.setAccessible(true);
        try {
            constructor.newInstance();
        } catch (InvocationTargetException e) {
            throw e.getCause();
        }
    }

    @Test
    public void testToArray() {
        assertThrows(NullPointerException.class, () -> MoreCollectors.toArray(null));
        List<String> input = asList("a", "bb", "c", "", "cc", "eee", "bb", "ddd");
        streamEx(input::stream, supplier -> {
            Map<Integer, String[]> result = supplier.get().groupingBy(String::length, HashMap::new,
                MoreCollectors.toArray(String[]::new));
            assertArrayEquals(new String[] { "" }, result.get(0));
            assertArrayEquals(new String[] { "a", "c" }, result.get(1));
            assertArrayEquals(new String[] { "bb", "cc", "bb" }, result.get(2));
            assertArrayEquals(new String[] { "eee", "ddd" }, result.get(3));
        });
    }

    @Test
    public void testEmpty() {
        List<Integer> list = Stream.of(1, 2, 3).collect(MoreCollectors.head(0));
        assertTrue(list.isEmpty());
    }

    @Test
    public void testDistinctCount() {
        assertThrows(NullPointerException.class, () -> MoreCollectors.distinctCount(null));
        List<String> input = asList("a", "bb", "c", "cc", "eee", "bb", "bc", "ddd");
        streamEx(input::stream, supplier -> {
            Map<String, Integer> result = supplier.get().groupingBy(s -> s.substring(0, 1), HashMap::new,
                MoreCollectors.distinctCount(String::length));
            assertEquals(1, (int) result.get("a"));
            assertEquals(1, (int) result.get("b"));
            assertEquals(2, (int) result.get("c"));
            assertEquals(1, (int) result.get("d"));
            assertEquals(1, (int) result.get("e"));
        });
    }

    @Test
    public void testDistinctBy() {
        assertThrows(NullPointerException.class, () -> MoreCollectors.distinctBy(null));
        List<String> input = asList("a", "bb", "c", "cc", "eee", "bb", "bc", "ddd", "ca", "ce", "cf", "ded", "dump");
        streamEx(input::stream, supplier -> {
            Map<String, List<String>> result = supplier.get().groupingBy(s -> s.substring(0, 1), HashMap::new,
                MoreCollectors.distinctBy(String::length));
            assertEquals(asList("a"), result.get("a"));
            assertEquals(asList("bb"), result.get("b"));
            assertEquals(asList("c", "cc"), result.get("c"));
            assertEquals(asList("ddd", "dump"), result.get("d"));
            assertEquals(asList("eee"), result.get("e"));
        });
    }

    @Test
    public void testMaxAll() {
        assertThrows(NullPointerException.class, () -> MoreCollectors.maxAll((Comparator<String>)null));
        assertThrows(NullPointerException.class, () -> MoreCollectors.maxAll((Collector<String, ?, ?>)null));
        assertThrows(NullPointerException.class, () -> MoreCollectors.maxAll(null, null));
        assertThrows(NullPointerException.class, () -> MoreCollectors.minAll((Comparator<String>)null));
        assertThrows(NullPointerException.class, () -> MoreCollectors.minAll((Collector<String, ?, ?>)null));
        assertThrows(NullPointerException.class, () -> MoreCollectors.minAll(null, null));
        List<String> input = asList("a", "bb", "c", "", "cc", "eee", "bb", "ddd");
        checkCollector("maxAll", asList("eee", "ddd"), input::stream, MoreCollectors.maxAll(Comparator
                .comparingInt(String::length)));
        Collector<String, ?, String> maxAllJoin = MoreCollectors.maxAll(Comparator.comparingInt(String::length),
            Collectors.joining(","));
        checkCollector("maxAllJoin", "eee,ddd", input::stream, maxAllJoin);
        checkCollector("minAll", 1L, input::stream, MoreCollectors.minAll(Comparator.comparingInt(String::length),
            Collectors.counting()));
        checkCollector("minAllEmpty", asList(""), input::stream, MoreCollectors.minAll(Comparator
                .comparingInt(String::length)));
        checkCollectorEmpty("maxAll", Collections.emptyList(), MoreCollectors.maxAll(Comparator
                .comparingInt(String::length)));
        checkCollectorEmpty("maxAllJoin", "", maxAllJoin);

        withRandom(r -> {
            List<Integer> ints = IntStreamEx.of(r, 10000, 1, 1000).boxed().toList();
            List<Integer> expectedMax = getMaxAll(ints, Comparator.naturalOrder());
            List<Integer> expectedMin = getMaxAll(ints, Comparator.reverseOrder());
            Collector<Integer, ?, SimpleEntry<Integer, Long>> downstream = MoreCollectors.pairing(MoreCollectors.first(),
                Collectors.counting(), (opt, cnt) -> new AbstractMap.SimpleEntry<>(opt.get(), cnt));

            checkCollector("maxAll", expectedMax, ints::stream, MoreCollectors.maxAll(Integer::compare));
            checkCollector("minAll", expectedMin, ints::stream, MoreCollectors.minAll());
            checkCollector("entry", new SimpleEntry<>(expectedMax.get(0), (long) expectedMax.size()), ints::stream,
                MoreCollectors.maxAll(downstream));
            checkCollector("entry", new SimpleEntry<>(expectedMin.get(0), (long) expectedMin.size()), ints::stream,
                MoreCollectors.minAll(downstream));
        });
        
        MyNumber a = new MyNumber(1), b = new MyNumber(1), c = new MyNumber(1000), d = new MyNumber(1000);
        List<MyNumber> nums = IntStreamEx.range(10, 100).mapToObj(MyNumber::new).append(a, c).prepend(b, d).toList();
        streamEx(nums::stream, supplier -> {
            List<MyNumber> list = supplier.get().collect(MoreCollectors.maxAll());
            assertEquals(2, list.size());
            assertSame(d, list.get(0));
            assertSame(c, list.get(1));

            list = supplier.get().collect(MoreCollectors.minAll());
            assertEquals(2, list.size());
            assertSame(b, list.get(0));
            assertSame(a, list.get(1));
        });
    }

    private static List<Integer> getMaxAll(List<Integer> ints, Comparator<Integer> c) {
        List<Integer> expectedMax = null;
        for (Integer i : ints) {
            if (expectedMax == null || c.compare(i, expectedMax.get(0)) > 0) {
                expectedMax = new ArrayList<>();
                expectedMax.add(i);
            } else if (i.equals(expectedMax.get(0))) {
                expectedMax.add(i);
            }
        }
        return expectedMax;
    }

    @Test
    public void testFirstLast() {
        Supplier<Stream<Integer>> s = () -> IntStreamEx.range(1000).boxed();
        checkShortCircuitCollector("first", Optional.of(0), 1, s, MoreCollectors.first());
        checkShortCircuitCollector("firstLong", Optional.of(0), 1, () -> Stream.of(1).flatMap(
            x -> IntStream.range(0, 1000000000).boxed()), MoreCollectors.first(), true);
        checkShortCircuitCollector("first", Optional.of(1), 1, () -> Stream.iterate(1, x -> x + 1), MoreCollectors
                .first(), true);
        assertEquals(1, (int) StreamEx.iterate(1, x -> x + 1).parallel().collect(MoreCollectors.first()).get());

        checkCollector("last", Optional.of(999), s, MoreCollectors.last());
        checkCollectorEmpty("first", Optional.empty(), MoreCollectors.first());
        checkCollectorEmpty("last", Optional.empty(), MoreCollectors.last());
        assertThrows(NullPointerException.class, () -> StreamEx.of(null, 1).collect(MoreCollectors.first()));
        assertThrows(NullPointerException.class, () -> StreamEx.of(1, null).collect(MoreCollectors.last()));
        assertEquals(Optional.of(1), StreamEx.of(null, 1).collect(MoreCollectors.last()));
        assertEquals(Optional.of(1), StreamEx.of(1, null).collect(MoreCollectors.first()));
    }

    @Test
    public void testHeadParallel() {
        List<Integer> expected = IntStreamEx.range(0, 2000, 2).boxed().toList();
        List<Integer> expectedShort = asList(0, 1);
        for (int i = 0; i < 1000; i++) {
            assertEquals("#" + i, expectedShort, IntStreamEx.range(1000).boxed().parallel().collect(
                MoreCollectors.head(2)));
            assertEquals("#" + i, expected, IntStreamEx.range(10000).boxed().parallel().filter(x -> x % 2 == 0)
                    .collect(MoreCollectors.head(1000)));
        }
        assertEquals(expectedShort, StreamEx.iterate(0, x -> x + 1).parallel().collect(MoreCollectors.head(2)));
    }

    @Test
    public void testHeadTail() {
        List<Integer> ints = IntStreamEx.range(1000).boxed().toList();
        checkShortCircuitCollector("tail(0)", asList(), 0, ints::stream, MoreCollectors.tail(0));
        checkCollector("tail(1)", asList(999), ints::stream, MoreCollectors.tail(1));
        checkCollector("tail(2)", asList(998, 999), ints::stream, MoreCollectors.tail(2));
        checkCollector("tail(500)", ints.subList(500, 1000), ints::stream, MoreCollectors.tail(500));
        checkCollector("tail(999)", ints.subList(1, 1000), ints::stream, MoreCollectors.tail(999));
        checkCollector("tail(1000)", ints, ints::stream, MoreCollectors.tail(1000));
        checkCollector("tail(MAX)", ints, ints::stream, MoreCollectors.tail(Integer.MAX_VALUE));

        checkShortCircuitCollector("head(0)", asList(), 0, ints::stream, MoreCollectors.head(0));
        checkShortCircuitCollector("head(1)", asList(0), 1, ints::stream, MoreCollectors.head(1));
        checkShortCircuitCollector("head(2)", asList(0, 1), 2, ints::stream, MoreCollectors.head(2));
        checkShortCircuitCollector("head(500)", ints.subList(0, 500), 500, ints::stream, MoreCollectors.head(500));
        checkShortCircuitCollector("head(999)", ints.subList(0, 999), 999, ints::stream, MoreCollectors.head(999));
        checkShortCircuitCollector("head(1000)", ints, 1000, ints::stream, MoreCollectors.head(1000));
        checkShortCircuitCollector("head(MAX)", ints, 1000, ints::stream, MoreCollectors.head(Integer.MAX_VALUE));

        checkShortCircuitCollector("head(10000)", IntStreamEx.rangeClosed(1, 10000).boxed().toList(), 10000,
            () -> Stream.iterate(1, x -> x + 1), MoreCollectors.head(10000), true);

        for (int size : new int[] { 1, 10, 20, 40, 60, 80, 90, 98, 99, 100 }) {
            checkShortCircuitCollector("head-unordered-" + size, Collections.nCopies(size, "test"), size,
                () -> StreamEx.constant("test", 100), MoreCollectors.head(size));
        }
    }

    @Test
    public void testGreatest() {
        assertThrows(NullPointerException.class, () -> MoreCollectors.greatest(null, 0));
        assertThrows(NullPointerException.class, () -> MoreCollectors.least(null, 0));
        withRandom(r -> {
            List<Integer> ints = IntStreamEx.of(r, 1000, 1, 1000).boxed().toList();
            List<Integer> sorted = StreamEx.of(ints).sorted().toList();
            List<Integer> revSorted = StreamEx.of(ints).reverseSorted().toList();
            Comparator<Integer> byString = Comparator.comparing(String::valueOf);
            checkShortCircuitCollector("least(0)", Collections.emptyList(), 0, ints::stream, MoreCollectors.least(0));
            checkCollector("least(5)", sorted.subList(0, 5), ints::stream, MoreCollectors.least(5));
            checkCollector("least(20)", sorted.subList(0, 20), ints::stream, MoreCollectors.least(20));
            checkCollector("least(MAX)", sorted, ints::stream, MoreCollectors.least(Integer.MAX_VALUE));
            checkCollector("least(byString, 20)", StreamEx.of(ints).sorted(byString).limit(20).toList(), ints::stream,
                MoreCollectors.least(byString, 20));

            checkShortCircuitCollector("greatest(0)", Collections.emptyList(), 0, ints::stream, MoreCollectors.greatest(0));
            checkCollector("greatest(5)", revSorted.subList(0, 5), ints::stream, MoreCollectors.greatest(5));
            checkCollector("greatest(20)", revSorted.subList(0, 20), ints::stream, MoreCollectors.greatest(20));
            checkCollector("greatest(MAX)", revSorted, ints::stream, MoreCollectors.greatest(Integer.MAX_VALUE));
            checkCollector("greatest(byString, 20)", StreamEx.of(ints).reverseSorted(byString).limit(20).toList(),
                ints::stream, MoreCollectors.greatest(byString, 20));
            checkCollector("greatest(byString, 30)", StreamEx.of(ints).reverseSorted(byString).limit(30).toList(),
                ints::stream, MoreCollectors.greatest(byString, 30));
        });

        Supplier<Stream<Integer>> s = () -> IntStreamEx.range(100).boxed();
        checkCollector("1", IntStreamEx.range(1).boxed().toList(), s, MoreCollectors.least(1));
        checkCollector("2", IntStreamEx.range(2).boxed().toList(), s, MoreCollectors.least(2));
        checkCollector("10", IntStreamEx.range(10).boxed().toList(), s, MoreCollectors.least(10));
        checkCollector("100", IntStreamEx.range(100).boxed().toList(), s, MoreCollectors.least(100));
        checkCollector("200", IntStreamEx.range(100).boxed().toList(), s, MoreCollectors.least(200));
    }

    @Test
    public void testCountingInt() {
        checkCollector("counting", 1000, () -> IntStreamEx.range(1000).boxed(), MoreCollectors.countingInt());
        checkCollectorEmpty("counting", 0, MoreCollectors.countingInt());
    }

    @Test
    public void testMinIndex() {
        assertThrows(NullPointerException.class, () -> MoreCollectors.minIndex(null));
        withRandom(r -> {
            List<Integer> ints = IntStreamEx.of(r, 1000, 5, 47).boxed().toList();
            long expectedMin = IntStreamEx.ofIndices(ints).minBy(ints::get).getAsInt();
            long expectedMax = IntStreamEx.ofIndices(ints).maxBy(ints::get).getAsInt();
            long expectedMinString = IntStreamEx.ofIndices(ints).minBy(i -> String.valueOf(ints.get(i))).getAsInt();
            long expectedMaxString = IntStreamEx.ofIndices(ints).maxBy(i -> String.valueOf(ints.get(i))).getAsInt();
            Comparator<Integer> cmp = Comparator.comparing(String::valueOf);
            checkCollector("minIndex", OptionalLong.of(expectedMin), ints::stream, MoreCollectors.minIndex());
            checkCollector("maxIndex", OptionalLong.of(expectedMax), ints::stream, MoreCollectors.maxIndex());
            checkCollector("minIndex", OptionalLong.of(expectedMinString), ints::stream, MoreCollectors.minIndex(cmp));
            checkCollector("maxIndex", OptionalLong.of(expectedMaxString), ints::stream, MoreCollectors.maxIndex(cmp));
            Supplier<Stream<String>> supplier = () -> ints.stream().map(Object::toString);
            checkCollector("minIndex", OptionalLong.of(expectedMinString), supplier, MoreCollectors.minIndex());
            checkCollector("maxIndex", OptionalLong.of(expectedMaxString), supplier, MoreCollectors.maxIndex());
            checkCollectorEmpty("minIndex", OptionalLong.empty(), MoreCollectors.<String> minIndex());
            checkCollectorEmpty("maxIndex", OptionalLong.empty(), MoreCollectors.<String> maxIndex());
        });
    }

    @Test
    public void testGroupingByEnum() {
        assertThrows(NullPointerException.class, () -> MoreCollectors.groupingByEnum((Class<TimeUnit>)null, 
            Function.identity(), Collectors.toList()));
        assertThrows(NullPointerException.class, () -> MoreCollectors.groupingByEnum(TimeUnit.class, 
            null, Collectors.toList()));
        assertThrows(NullPointerException.class, () -> MoreCollectors.groupingByEnum(TimeUnit.class, 
            Function.identity(), null));
        EnumMap<TimeUnit, Long> expected = new EnumMap<>(TimeUnit.class);
        EnumSet.allOf(TimeUnit.class).forEach(tu -> expected.put(tu, 0L));
        expected.put(TimeUnit.SECONDS, 1L);
        expected.put(TimeUnit.DAYS, 2L);
        expected.put(TimeUnit.NANOSECONDS, 1L);
        checkCollector("groupingByEnum", expected, () -> Stream.of(TimeUnit.SECONDS, TimeUnit.DAYS, TimeUnit.DAYS,
            TimeUnit.NANOSECONDS), MoreCollectors.groupingByEnum(TimeUnit.class, Function.identity(), Collectors
                .counting()));
    }

    @Test(expected = IllegalStateException.class)
    public void testGroupingByWithDomainException() {
        List<Integer> list = asList(1, 2, 20, 3, 31, 4);
        Collector<Integer, ?, Map<Integer, List<Integer>>> c = MoreCollectors.groupingBy(i -> i % 10, StreamEx.of(0, 1,
            2, 3).toSet(), Collectors.toList());
        Map<Integer, List<Integer>> map = list.stream().collect(c);
        System.out.println(map);
    }

    @Test
    public void testGroupingByWithDomain() {
        assertThrows(NullPointerException.class, () -> MoreCollectors.groupingBy(null,
            Collections.emptySet(), Collectors.toList()));
        assertThrows(NullPointerException.class, () -> MoreCollectors.groupingBy(Function.identity(),
            null, Collectors.toList()));
        assertThrows(NullPointerException.class, () -> MoreCollectors.groupingBy(Function.identity(),
            Collections.emptySet(), null));
        assertThrows(NullPointerException.class, () -> MoreCollectors.groupingBy(null,
            Collections.emptySet(), HashMap::new, Collectors.toList()));
        assertThrows(NullPointerException.class, () -> MoreCollectors.groupingBy(Function.identity(),
            null, HashMap::new, Collectors.toList()));
        assertThrows(NullPointerException.class, () -> MoreCollectors.groupingBy(Function.identity(),
            Collections.emptySet(), null, Collectors.toList()));
        assertThrows(NullPointerException.class, () -> MoreCollectors.groupingBy(Function.identity(),
            Collections.emptySet(), HashMap::new, null));
        List<String> data = asList("a", "foo", "test", "ququq", "bar", "blahblah");
        Collector<String, ?, String> collector = MoreCollectors.collectingAndThen(MoreCollectors.groupingBy(
            String::length, IntStreamEx.range(10).boxed().toSet(), TreeMap::new, MoreCollectors.first()),
            Object::toString);
        checkShortCircuitCollector("groupingWithDomain",
            "{0=Optional.empty, 1=Optional[a], 2=Optional.empty, 3=Optional[foo], 4=Optional[test], 5=Optional[ququq], "
                + "6=Optional.empty, 7=Optional.empty, 8=Optional[blahblah], 9=Optional.empty}", data.size(),
            data::stream, collector);

        Map<String, String> name2sex = new LinkedHashMap<>();
        name2sex.put("Mary", "Girl");
        name2sex.put("John", "Boy");
        name2sex.put("James", "Boy");
        name2sex.put("Lucie", "Girl");
        name2sex.put("Fred", "Boy");
        name2sex.put("Thomas", "Boy");
        name2sex.put("Jane", "Girl");
        name2sex.put("Ruth", "Girl");
        name2sex.put("Melanie", "Girl");
        Collector<Entry<String, String>, ?, Map<String, List<String>>> groupingBy = MoreCollectors.groupingBy(
            Entry::getValue, StreamEx.of("Girl", "Boy").toSet(), MoreCollectors.mapping(Entry::getKey, MoreCollectors
                    .head(2)));
        AtomicInteger counter = new AtomicInteger();
        Map<String, List<String>> map = EntryStream.of(name2sex).peek(c -> counter.incrementAndGet()).collect(
            groupingBy);
        assertEquals(asList("Mary", "Lucie"), map.get("Girl"));
        assertEquals(asList("John", "James"), map.get("Boy"));
        assertEquals(4, counter.get());

        Collector<Entry<String, String>, ?, Map<String, String>> groupingByJoin = MoreCollectors.groupingBy(
            Entry::getValue, StreamEx.of("Girl", "Boy").toSet(), MoreCollectors.mapping(Entry::getKey, Joining.with(
                ", ").maxChars(16).cutAfterDelimiter()));
        counter.set(0);
        Map<String, String> mapJoin = EntryStream.of(name2sex).peek(c -> counter.incrementAndGet()).collect(
            groupingByJoin);
        assertEquals("Mary, Lucie, ...", mapJoin.get("Girl"));
        assertEquals("John, James, ...", mapJoin.get("Boy"));
        assertEquals(7, counter.get());
    }

    @Test
    public void testToBooleanArray() {
        assertThrows(NullPointerException.class, () -> MoreCollectors.toBooleanArray(null));
        withRandom(r -> {
            List<Integer> input = IntStreamEx.of(r, 1000, 1, 100).boxed().toList();
            boolean[] expected = new boolean[input.size()];
            for (int i = 0; i < expected.length; i++)
                expected[i] = input.get(i) > 50;
            streamEx(input::stream, supplier -> assertArrayEquals(expected, supplier.get().collect(
                MoreCollectors.toBooleanArray(x -> x > 50))));
        });
    }

    @Test
    public void testPartitioningBy() {
        assertThrows(NullPointerException.class, () -> MoreCollectors.partitioningBy(null, Collectors.toList()));
        assertThrows(NullPointerException.class, () -> MoreCollectors.partitioningBy(x -> x.hashCode() > 0, null));
        Collector<Integer, ?, Map<Boolean, Optional<Integer>>> by20 = MoreCollectors.partitioningBy(x -> x % 20 == 0,
            MoreCollectors.first());
        Collector<Integer, ?, Map<Boolean, Optional<Integer>>> by200 = MoreCollectors.partitioningBy(x -> x % 200 == 0,
            MoreCollectors.first());
        Supplier<Stream<Integer>> supplier = () -> IntStreamEx.range(1, 100).boxed();
        checkShortCircuitCollector("by20", new BooleanMap<>(Optional.of(20), Optional.of(1)), 20, supplier, by20);
        checkShortCircuitCollector("by200", new BooleanMap<>(Optional.empty(), Optional.of(1)), 99, supplier, by200);
    }

    @Test
    public void testMapping() {
        assertThrows(NullPointerException.class, () -> MoreCollectors.mapping(null, Collectors.toList()));
        assertThrows(NullPointerException.class, () -> MoreCollectors.mapping(Function.identity(), null));
        List<String> input = asList("Capital", "lower", "Foo", "bar");
        Collector<String, ?, Map<Boolean, Optional<Integer>>> collector = MoreCollectors
                .partitioningBy(str -> Character.isUpperCase(str.charAt(0)), MoreCollectors.mapping(String::length,
                    MoreCollectors.first()));
        checkShortCircuitCollector("mapping", new BooleanMap<>(Optional.of(7), Optional.of(5)), 2, input::stream,
            collector);
        Collector<String, ?, Map<Boolean, Optional<Integer>>> collectorLast = MoreCollectors.partitioningBy(
            str -> Character.isUpperCase(str.charAt(0)), MoreCollectors.mapping(String::length, MoreCollectors.last()));
        checkCollector("last", new BooleanMap<>(Optional.of(3), Optional.of(3)), input::stream, collectorLast);

        input = asList("Abc", "Bac", "Aac", "Abv", "Bbc", "Bgd", "Atc", "Bpv");
        Map<Character, List<String>> expected = EntryStream.of('A', asList("Abc", "Aac"), 'B', asList("Bac", "Bbc"))
                .toMap();
        AtomicInteger cnt = new AtomicInteger();
        Collector<String, ?, Map<Character, List<String>>> groupMap = Collectors.groupingBy(s -> s.charAt(0),
            MoreCollectors.mapping(x -> {
                cnt.incrementAndGet();
                return x;
            }, MoreCollectors.head(2)));
        checkCollector("groupMap", expected, input::stream, groupMap);
        cnt.set(0);
        assertEquals(expected, input.stream().collect(groupMap));
        assertEquals(4, cnt.get());

        checkCollector("mapping-toList", asList("a", "b", "c"), asList("a1", "b2", "c3")::stream, MoreCollectors
                .mapping(str -> str.substring(0, 1)));
    }

    @Test
    public void testIntersecting() {
        for (int i = 0; i < 5; i++) {
            List<List<String>> input = asList(asList("aa", "bb", "cc"), asList("cc", "bb", "dd"), asList("ee", "dd"),
                asList("aa", "bb", "dd"));
            checkShortCircuitCollector("#" + i, Collections.emptySet(), 3, input::stream, MoreCollectors.intersecting());
            List<List<Integer>> copies = new ArrayList<>(Collections.nCopies(100, asList(1, 2)));
            checkShortCircuitCollector("#" + i, StreamEx.of(1, 2).toSet(), 100, copies::stream, MoreCollectors
                    .intersecting());
            copies.addAll(Collections.nCopies(100, asList(3)));
            checkShortCircuitCollector("#" + i, Collections.emptySet(), 101, copies::stream, MoreCollectors
                    .intersecting());
            checkCollectorEmpty("#" + i, Collections.emptySet(), MoreCollectors.intersecting());
        }
    }

    @Test
    public void testAndInt() {
        assertThrows(NullPointerException.class, () -> MoreCollectors.andingInt(null));
        List<Integer> ints = asList(0b1100, 0b0110, 0b101110, 0b11110011);
        Collector<Integer, ?, OptionalInt> collector = MoreCollectors.andingInt(Integer::intValue);
        checkShortCircuitCollector("andInt", OptionalInt.of(0), 4, ints::stream, collector);
        checkCollectorEmpty("andIntEmpty", OptionalInt.empty(), collector);
        assertEquals(OptionalInt.of(0), IntStreamEx.iterate(16384, i -> i + 1).parallel().boxed().collect(collector));
        assertEquals(OptionalInt.of(16384), IntStreamEx.iterate(16384, i -> i + 1).parallel().limit(16383).boxed()
                .collect(collector));
        Collector<Integer, ?, Integer> unwrapped = MoreCollectors.collectingAndThen(MoreCollectors
                .andingInt(Integer::intValue), OptionalInt::getAsInt);
        assertTrue(unwrapped.characteristics().contains(Characteristics.UNORDERED));
        checkShortCircuitCollector("andIntUnwrapped", 0, 4, ints::stream, unwrapped);
        checkShortCircuitCollector("andIntUnwrapped", 0, 2, asList(0x1, 0x10, 0x100)::stream, unwrapped);
    }

    @Test
    public void testAndLong() {
        assertThrows(NullPointerException.class, () -> MoreCollectors.andingLong(null));
        List<Long> longs = asList(0xFFFFFFFFFFFFFFFFL, 0xFFFFFFFF00000000L, 0xFFFFFFFF0000L);
        checkShortCircuitCollector("andLong", OptionalLong.of(0xFFFF00000000L), 3, longs::stream, MoreCollectors
                .andingLong(Long::longValue));
        longs = asList(1L, 2L, 3L, 4L);
        checkShortCircuitCollector("andLong", OptionalLong.of(0), 2, longs::stream, MoreCollectors
                .andingLong(Long::longValue));
        checkCollectorEmpty("andLongEmpty", OptionalLong.empty(), MoreCollectors.andingLong(Long::longValue));
    }

    @Test
    public void testAndLongFlatMap() {
        checkShortCircuitCollector("andLongFlat", OptionalLong.of(0), 2, () -> LongStreamEx.of(0).flatMap(
            x -> LongStream.range(1, 100000000)).boxed(), MoreCollectors.andingLong(Long::longValue), true);
    }

    @Test
    public void testFiltering() {
        assertThrows(NullPointerException.class, () -> MoreCollectors.filtering(null, Collectors.toList()));
        assertThrows(NullPointerException.class, () -> MoreCollectors.filtering(x -> true, null));
        Collector<Integer, ?, Optional<Integer>> firstEven = MoreCollectors.filtering(x -> x % 2 == 0, MoreCollectors
                .first());
        Collector<Integer, ?, Optional<Integer>> firstOdd = MoreCollectors.filtering(x -> x % 2 != 0, MoreCollectors
                .first());
        Collector<Integer, ?, Integer> sumOddEven = MoreCollectors.pairing(firstEven, firstOdd, (e, o) -> e.get()
            + o.get());
        List<Integer> ints = asList(1, 3, 5, 7, 9, 10, 8, 6, 4, 2, 3, 7, 11);
        checkShortCircuitCollector("sumOddEven", 11, 6, ints::stream, sumOddEven);
        Collector<Integer, ?, Long> countEven = MoreCollectors.filtering(x -> x % 2 == 0, Collectors.counting());
        checkCollector("filtering", 5L, ints::stream, countEven);
        
        checkCollector("filtering-toList", asList(1, 5, 3, 7), asList(1, 2, 4, 5, 4, 3, 0, 7, 8, 10)::stream,
            MoreCollectors.filtering(x -> x % 2 == 1));
    }

    @Test
    public void testOnlyOne() {
        List<Integer> ints = IntStreamEx.rangeClosed(1, 100).boxed().toList();
        checkShortCircuitCollector("One", Optional.empty(), 2, ints::stream, MoreCollectors.onlyOne());
        checkShortCircuitCollector("FilterSeveral", Optional.empty(), 2, () -> ints.stream().filter(x -> x % 20 == 0),
            MoreCollectors.onlyOne());
        checkShortCircuitCollector("FilterSeveral2", Optional.empty(), 40, ints::stream, MoreCollectors.filtering(
            x -> x % 20 == 0, MoreCollectors.onlyOne()));
        checkShortCircuitCollector("FilterOne", Optional.of(60), 1, () -> ints.stream().filter(x -> x % 60 == 0),
            MoreCollectors.onlyOne());
        checkShortCircuitCollector("FilterNone", Optional.empty(), 0, () -> ints.stream().filter(x -> x % 110 == 0),
            MoreCollectors.onlyOne());
        checkShortCircuitCollector("FilterSeveral", Optional.empty(), 40, ints::stream, MoreCollectors.onlyOne(x -> x % 20 == 0));
        checkShortCircuitCollector("FilterOne", Optional.of(60), 100, ints::stream, MoreCollectors.onlyOne(x -> x % 60 == 0));
        checkShortCircuitCollector("FilterNone", Optional.empty(), 100, ints::stream, MoreCollectors.onlyOne(x -> x % 110 == 0));
        assertThrows(NullPointerException.class, () -> StreamEx.of((String)null).collect(MoreCollectors.onlyOne()));
    }

    @Test
    public void testToEnumSet() {
        assertThrows(NullPointerException.class, () -> MoreCollectors.toEnumSet(null));
        TimeUnit[] vals = TimeUnit.values();
        List<TimeUnit> enumValues = IntStreamEx.range(100).map(x -> x % vals.length).elements(vals).toList();
        checkShortCircuitCollector("toEnumSet", EnumSet.allOf(TimeUnit.class), vals.length, enumValues::stream,
            MoreCollectors.toEnumSet(TimeUnit.class));
        enumValues = IntStreamEx.range(100).map(x -> x % (vals.length - 1)).elements(vals).toList();
        EnumSet<TimeUnit> expected = EnumSet.allOf(TimeUnit.class);
        expected.remove(vals[vals.length - 1]);
        checkShortCircuitCollector("toEnumSet", expected, 100, enumValues::stream, MoreCollectors
                .toEnumSet(TimeUnit.class));
        checkCollectorEmpty("Empty", EnumSet.noneOf(TimeUnit.class), MoreCollectors.toEnumSet(TimeUnit.class));
    }

    @Test
    public void testFlatMapping() {
        assertThrows(NullPointerException.class, () -> MoreCollectors.flatMapping(null));
        assertThrows(NullPointerException.class, () -> MoreCollectors.flatMapping(null, Collectors.toList()));
        assertThrows(NullPointerException.class, () -> MoreCollectors.flatMapping(Stream::of, null));
        {
            Map<Integer, List<Integer>> expected = IntStreamEx.rangeClosed(1, 100).boxed().toMap(
                x -> IntStreamEx.rangeClosed(1, x).boxed().toList());
            Collector<Integer, ?, Map<Integer, List<Integer>>> groupingBy = Collectors.groupingBy(Function.identity(),
                MoreCollectors.flatMapping(x -> IntStream.rangeClosed(1, x).boxed(), Collectors.toList()));
            checkCollector("flatMappingSimple", expected, () -> IntStreamEx.rangeClosed(1, 100).boxed(), groupingBy);
        }

        Function<Entry<String, List<String>>, Stream<String>> valuesStream = e -> e.getValue() == null ? null : e
                .getValue().stream();
        List<Entry<String, List<String>>> list = EntryStream.of("a", asList("bb", "cc", "dd"), "b", asList("ee", "ff"),
            "c", null).append("c", asList("gg"), "b", null, "a", asList("hh")).toList();
        {
            Map<String, List<String>> expected = EntryStream.of(list.stream()).flatMapValues(
                l -> l == null ? null : l.stream()).grouping();
            checkCollector("flatMappingCombine", expected, list::stream, Collectors.groupingBy(Entry::getKey,
                MoreCollectors.flatMapping(valuesStream, Collectors.toList())));
            AtomicInteger openClose = new AtomicInteger();
            Collector<Entry<String, List<String>>, ?, Map<String, List<String>>> groupingBy = Collectors.groupingBy(
                Entry::getKey, MoreCollectors.flatMapping(valuesStream.andThen(s -> {
                    if (s == null)
                        return null;
                    openClose.incrementAndGet();
                    return s.onClose(openClose::decrementAndGet);
                }), Collectors.toList()));
            checkCollector("flatMappingCombineClosed", expected, list::stream, MoreCollectors.collectingAndThen(
                groupingBy, res -> {
                    assertEquals(0, openClose.get());
                    return res;
                }));
            boolean catched = false;
            try {
                Collector<Entry<String, List<String>>, ?, Map<String, List<String>>> groupingByException = Collectors
                        .groupingBy(Entry::getKey, MoreCollectors.flatMapping(valuesStream.andThen(s -> {
                            if (s == null)
                                return null;
                            openClose.incrementAndGet();
                            return s.onClose(openClose::decrementAndGet).peek(e -> {
                                if (e.equals("gg"))
                                    throw new IllegalArgumentException(e);
                            });
                        }), Collectors.toList()));
                list.stream().collect(MoreCollectors.collectingAndThen(groupingByException, res -> {
                    assertEquals(0, openClose.get());
                    return res;
                }));
            } catch (IllegalArgumentException e1) {
                assertEquals("gg", e1.getMessage());
                catched = true;
            }
            assertTrue(catched);
        }
        {
            Map<String, List<String>> expected = EntryStream
                    .of("a", asList("bb"), "b", asList("ee"), "c", asList("gg")).toMap();
            Collector<Entry<String, List<String>>, ?, List<String>> headOne = MoreCollectors.flatMapping(valuesStream,
                MoreCollectors.head(1));
            checkCollector("flatMappingSubShort", expected, list::stream, Collectors.groupingBy(Entry::getKey, headOne));
            checkShortCircuitCollector("flatMappingShort", expected, 4, list::stream, MoreCollectors.groupingBy(
                Entry::getKey, StreamEx.of("a", "b", "c").toSet(), headOne));
            AtomicInteger cnt = new AtomicInteger();
            Collector<Entry<String, List<String>>, ?, List<String>> headPeek = MoreCollectors.flatMapping(valuesStream
                    .andThen(s -> s == null ? null : s.peek(x -> cnt.incrementAndGet())), MoreCollectors.head(1));
            assertEquals(expected, StreamEx.of(list).collect(Collectors.groupingBy(Entry::getKey, headPeek)));
            assertEquals(3, cnt.get());
            cnt.set(0);
            assertEquals(expected, StreamEx.of(list).collect(
                MoreCollectors.groupingBy(Entry::getKey, StreamEx.of("a", "b", "c").toSet(), headPeek)));
            assertEquals(3, cnt.get());
        }
        {
            Map<String, List<String>> expected = EntryStream.of("a", asList("bb", "cc"), "b", asList("ee", "ff"), "c",
                asList("gg")).toMap();
            Collector<Entry<String, List<String>>, ?, List<String>> headTwo = MoreCollectors.flatMapping(valuesStream,
                MoreCollectors.head(2));
            checkCollector("flatMappingSubShort", expected, list::stream, Collectors.groupingBy(Entry::getKey, headTwo));
            AtomicInteger openClose = new AtomicInteger();
            boolean catched = false;
            try {
                Collector<Entry<String, List<String>>, ?, Map<String, List<String>>> groupingByException = Collectors
                        .groupingBy(Entry::getKey, MoreCollectors.flatMapping(valuesStream.andThen(s -> {
                            if (s == null)
                                return null;
                            openClose.incrementAndGet();
                            return s.onClose(openClose::decrementAndGet).peek(e -> {
                                if (e.equals("gg"))
                                    throw new IllegalArgumentException(e);
                            });
                        }), MoreCollectors.head(2)));
                list.stream().collect(MoreCollectors.collectingAndThen(groupingByException, res -> {
                    assertEquals(0, openClose.get());
                    return res;
                }));
            } catch (IllegalArgumentException e1) {
                assertEquals("gg", e1.getMessage());
                catched = true;
            }
            assertTrue(catched);
        }
        checkCollector("flatMapping-toList", asList(0, 1, 2, 3, 0, 1, 2, 0, 1, 2, 3, 4), asList(4, 3, 5)::stream,
            MoreCollectors.flatMapping(x -> IntStreamEx.range(x).boxed()));
    }

    @Test(expected = IllegalStateException.class)
    public void testFlatMappingExceptional() {
        Stream.of(1, 2, 3).collect(MoreCollectors.flatMapping(x -> Stream.of(1, x).onClose(() -> {
            if (x == 3)
                throw new IllegalStateException();
        }), Collectors.toList()));
    }

    @Test(expected = IllegalStateException.class)
    public void testFlatMappingShortCircuitExceptional() {
        Stream.of(1, 2, 3).collect(MoreCollectors.flatMapping(x -> Stream.of(1, x).onClose(() -> {
            if (x == 3)
                throw new IllegalStateException();
        }), MoreCollectors.head(10)));
    }

    @Test
    public void testFlatMappingExceptionalSuppressed() {
        List<Collector<Integer, ?, List<Integer>>> downstreams = asList(MoreCollectors.head(10), Collectors.toList());
        for (Collector<Integer, ?, List<Integer>> downstream : downstreams) {
            try {
                Stream.of(1, 2, 3).collect(MoreCollectors.flatMapping(x -> Stream.of(1, x).peek(y -> {
                    throw new IllegalArgumentException();
                }).onClose(() -> {
                    throw new IllegalStateException();
                }), downstream));
            } catch (Exception e) {
                assertTrue(e instanceof IllegalArgumentException);
                assertTrue(e.getSuppressed()[0] instanceof IllegalStateException);
                continue;
            }
            fail("No exception");
        }
    }

    @Test
    public void testCommonPrefix() {
        checkCollectorEmpty("prefix", "", MoreCollectors.commonPrefix());
        List<String> input = asList("abcdef", "abcdefg", "abcdfgfg", "abcefgh", "abcdfg");
        checkShortCircuitCollector("prefix", "abc", input.size(), input::stream, MoreCollectors.commonPrefix());
        List<CharSequence> inputSeq = asList(new StringBuffer("abcdef"), "abcdefg", "abcdfgfg", "abcefgh",
            new StringBuilder("abcdfg"));
        checkShortCircuitCollector("prefix", "abc", inputSeq.size(), inputSeq::stream, MoreCollectors.commonPrefix());
        List<String> input2 = asList("abcdef", "abcdefg", "dabcdfgfg", "abcefgh", "abcdfg");
        checkShortCircuitCollector("prefix", "", 3, input2::stream, MoreCollectors.commonPrefix());
        List<String> inputHalf = new ArrayList<>();
        inputHalf.addAll(Collections.nCopies(1000, "abc"));
        inputHalf.addAll(Collections.nCopies(1000, "def"));
        checkShortCircuitCollector("prefix", "", 1001, inputHalf::stream, MoreCollectors.commonPrefix());
        List<String> inputSurrogate = asList("abc\ud801\udc2f", "abc\ud801\udc2f", "abc\ud801\udc14");
        checkShortCircuitCollector("prefix", "abc", inputSurrogate.size(), inputSurrogate::stream, MoreCollectors
                .commonPrefix());
        List<String> inputSurrogateBad = asList("abc\ud801x", "abc\ud801y", "abc\ud801z");
        checkShortCircuitCollector("prefix", "abc\ud801", inputSurrogateBad.size(), inputSurrogateBad::stream,
            MoreCollectors.commonPrefix());
        List<String> inputSurrogateMix = asList("abc\ud801\udc2f", "abc\ud801x", "abc\ud801\udc14");
        checkShortCircuitCollector("prefix", "abc", inputSurrogateMix.size(), inputSurrogateMix::stream, MoreCollectors
                .commonPrefix());
    }

    @Test
    public void testCommonSuffix() {
        checkCollectorEmpty("suffix", "", MoreCollectors.commonSuffix());
        List<String> input = asList("defabc", "degfabc", "dfgfgabc", "efghabc", "dfgabc");
        checkShortCircuitCollector("suffix", "abc", input.size(), input::stream, MoreCollectors.commonSuffix());
        List<CharSequence> inputSeq = asList(new StringBuffer("degfabc"), "dfgfgabc", new StringBuilder("efghabc"),
            "defabc", "dfgabc");
        checkShortCircuitCollector("suffix", "abc", inputSeq.size(), inputSeq::stream, MoreCollectors.commonSuffix());
        List<String> input2 = asList("defabc", "defgabc", "dabcdfgfg", "efghabc", "dfgabc");
        checkShortCircuitCollector("suffix", "", 3, input2::stream, MoreCollectors.commonSuffix());
        List<String> inputHalf = new ArrayList<>();
        inputHalf.addAll(Collections.nCopies(1000, "abc"));
        inputHalf.addAll(Collections.nCopies(1000, "def"));
        checkShortCircuitCollector("suffix", "", 1001, inputHalf::stream, MoreCollectors.commonSuffix());
        List<String> inputSurrogate = asList("\ud801\udc2fabc", "\ud802\udc2fabc", "\ud803\udc2fabc");
        checkShortCircuitCollector("suffix", "abc", inputSurrogate.size(), inputSurrogate::stream, MoreCollectors
                .commonSuffix());
        List<String> inputSurrogateBad = asList("x\udc2fabc", "y\udc2fabc", "z\udc2fabc");
        checkShortCircuitCollector("suffix", "\udc2fabc", inputSurrogateBad.size(), inputSurrogateBad::stream,
            MoreCollectors.commonSuffix());
        List<String> inputSurrogateMix = asList("\ud801\udc2fabc", "x\udc2fabc", "\ud801\udc14abc");
        checkShortCircuitCollector("suffix", "abc", inputSurrogateMix.size(), inputSurrogateMix::stream, MoreCollectors
                .commonSuffix());
    }

    @Test
    public void testDominators() {
        assertThrows(NullPointerException.class, () -> MoreCollectors.dominators(null));
        List<String> input = asList("a/", "a/b/c/", "b/c/", "b/d/", "c/a/", "d/a/b/", "c/a/b/", "c/b/", "b/c/d/");
        List<String> expected = asList("a/", "b/c/", "b/d/", "c/a/", "c/b/", "d/a/b/");
        checkCollector("dominators", expected, () -> input.stream().sorted(), MoreCollectors.dominators((a, b) -> b
                .startsWith(a)));

        withRandom(r -> {
            List<String> longInput = StreamEx.generate(
                () -> IntStreamEx.of(r, r.nextInt(10) + 3, 'a', 'z').mapToObj(ch -> (char) ch).joining("/", "", "/"))
                    .limit(1000).toList();

            List<String> tmp = StreamEx.of(longInput).sorted().toList();
            List<String> result = new ArrayList<>();
            String curr, last;
            curr = last = null;
            for (String next : tmp) {
                String oldLast = last;
                last = curr;
                curr = next;
                if (last != null && curr.startsWith(last)) {
                    curr = last;
                    last = oldLast;
                } else
                    result.add(curr);
            }
            checkCollector("dominatorsLong", result, () -> longInput.stream().sorted(), MoreCollectors
                    .dominators((a, b) -> b.startsWith(a)));
        });
    }

    @Test
    public void testIncreasingDominators() {
        int[] input = { 1, 3, 4, 2, 1, 7, 5, 3, 4, 0, 4, 6, 7, 10, 4, 3, 2, 1 };
        List<Integer> result = asList(1, 3, 4, 7, 10);
        checkCollector("increasing", result, () -> IntStreamEx.of(input).boxed(), MoreCollectors
                .dominators((a, b) -> a >= b));
        withRandom(r -> {
            int[] longInput = r.ints(10000, 0, 1000000).toArray();
            List<Integer> longResult = new ArrayList<>();
            int curMax = -1;
            for (int val : longInput) {
                if (val > curMax) {
                    curMax = val;
                    longResult.add(curMax);
                }
            }
            checkCollector("increasingLong", longResult, () -> IntStreamEx.of(longInput).boxed(), MoreCollectors
                    .dominators((a, b) -> a >= b));
        });
    }
    
    @Test
    public void testMinMax() {
        assertThrows(NullPointerException.class, () -> MoreCollectors.minMax(null, String::concat));
        assertThrows(NullPointerException.class, () -> MoreCollectors.minMax(Comparator.naturalOrder(), null));
        List<String> input = asList("abc", "a", "asdf", "gdasa", "gffsd", "sfgs", "b", "c", "dsgs");
        checkCollector("minMax", Optional.of("agdasa"), input::stream, MoreCollectors.minMax(Comparator
                .comparingInt(String::length), String::concat));
        Collector<String, ?, Optional<Object>> collector = MoreCollectors.minMax(Comparator.naturalOrder(),
            (min, max) -> {
                throw new IllegalStateException("Should not be called");
            });
        checkCollectorEmpty("minMax", Optional.empty(), collector);
    }

    @Test
    public void testIfAllMatch() {
        assertThrows(NullPointerException.class, () -> MoreCollectors.ifAllMatch(null, Collectors.toList()));
        assertThrows(NullPointerException.class, () -> MoreCollectors.ifAllMatch(i -> true, null));
        Supplier<Stream<Integer>> five = () -> IntStreamEx.range(5).boxed();
        checkShortCircuitCollector("ifAllMatch: all match", Optional.of(asList(0, 1, 2, 3, 4)), 5, five,
                MoreCollectors.ifAllMatch(i -> true, Collectors.toList()));

        Supplier<Stream<Integer>> ints = () -> IntStreamEx.ints().boxed();
        checkShortCircuitCollector("ifAllMatch: shirtCircuit downstream", Optional.of(asList(0, 1, 2)), 3, ints,
                MoreCollectors.ifAllMatch(i -> true, MoreCollectors.head(3)), true);

        checkShortCircuitCollector("ifAllMatch: some match", Optional.empty(), 11, ints,
                MoreCollectors.ifAllMatch(i -> i < 10, Collectors.toList()), true);

        checkShortCircuitCollector("ifAllMatch: empty stream", Optional.of(Collections.emptyList()), 0, Stream::empty,
                MoreCollectors.ifAllMatch(i -> true, Collectors.toList()));
    }
    
    @Test
    public void testReducingWithZero() {
        assertThrows(NullPointerException.class, () -> MoreCollectors.reducingWithZero(0, null));
        Collector<Integer, ?, Optional<Integer>> multiplication = MoreCollectors.reducingWithZero(0, (a, b) -> a * b);
        checkShortCircuitCollector("reducingWithZero: multiply", Optional.of(0), 4,
            () -> StreamEx.of(3, 5, 10, 0, 1, 4), multiplication);
        checkShortCircuitCollector("reducingWithZero: multiply", Optional.of(1200), 6,
            () -> StreamEx.of(3, 5, 10, 2, 1, 4), multiplication);
        checkShortCircuitCollector("reducingWithZero: multiply", Optional.empty(), 0,
            StreamEx::empty, multiplication);
        checkShortCircuitCollector("reducingWithZero: multiply", Optional.of(0), 32,
            () -> StreamEx.constant(2, 64), multiplication);
    }
    
    @Test
    public void testReducingWithZeroAndIdentity() {
        assertThrows(NullPointerException.class, () -> MoreCollectors.reducingWithZero(0, 0, null));
        Collector<Integer, ?, Integer> multiplication = MoreCollectors.reducingWithZero(0, 1, (a, b) -> a * b);
        checkShortCircuitCollector("reducingWithZero: multiply", 0, 4,
            () -> StreamEx.of(3, 5, 10, 0, 1, 4), multiplication);
        checkShortCircuitCollector("reducingWithZero: multiply", 1200, 6,
            () -> StreamEx.of(3, 5, 10, 2, 1, 4), multiplication);
        checkShortCircuitCollector("reducingWithZero: multiply", 1, 0,
            StreamEx::empty, multiplication);
        checkShortCircuitCollector("reducingWithZero: multiply", 0, 32,
            () -> StreamEx.constant(2, 64), multiplication);
    }
}
>>>>>>> 4316059c
<|MERGE_RESOLUTION|>--- conflicted
+++ resolved
@@ -1,4 +1,3 @@
-<<<<<<< HEAD
 /*
  * Copyright 2015, 2019 StreamEx contributors
  *
@@ -17,25 +16,52 @@
 package one.util.streamex;
 
 import one.util.streamex.Internals.BooleanMap;
+
 import org.junit.FixMethodOrder;
 import org.junit.Test;
 import org.junit.runners.MethodSorters;
 
 import java.lang.reflect.Constructor;
 import java.lang.reflect.InvocationTargetException;
-import java.util.*;
+import java.util.AbstractMap;
 import java.util.AbstractMap.SimpleEntry;
+import java.util.ArrayList;
+import java.util.Collections;
+import java.util.Comparator;
+import java.util.EnumMap;
+import java.util.EnumSet;
+import java.util.HashMap;
+import java.util.LinkedHashMap;
+import java.util.List;
+import java.util.Map;
 import java.util.Map.Entry;
+import java.util.Optional;
+import java.util.OptionalInt;
+import java.util.OptionalLong;
+import java.util.TreeMap;
 import java.util.concurrent.TimeUnit;
 import java.util.concurrent.atomic.AtomicInteger;
 import java.util.function.Function;
 import java.util.function.Supplier;
-import java.util.stream.*;
+import java.util.stream.Collector;
 import java.util.stream.Collector.Characteristics;
+import java.util.stream.Collectors;
+import java.util.stream.IntStream;
+import java.util.stream.LongStream;
+import java.util.stream.Stream;
 
 import static java.util.Arrays.asList;
-import static one.util.streamex.TestHelpers.*;
-import static org.junit.Assert.*;
+import static one.util.streamex.TestHelpers.assertThrows;
+import static one.util.streamex.TestHelpers.checkCollector;
+import static one.util.streamex.TestHelpers.checkCollectorEmpty;
+import static one.util.streamex.TestHelpers.checkShortCircuitCollector;
+import static one.util.streamex.TestHelpers.streamEx;
+import static one.util.streamex.TestHelpers.withRandom;
+import static org.junit.Assert.assertArrayEquals;
+import static org.junit.Assert.assertEquals;
+import static org.junit.Assert.assertSame;
+import static org.junit.Assert.assertTrue;
+import static org.junit.Assert.fail;
 
 /**
  * @author Tagir Valeev
@@ -78,6 +104,7 @@
 
     @Test
     public void testToArray() {
+        assertThrows(NullPointerException.class, () -> MoreCollectors.toArray(null));
         List<String> input = asList("a", "bb", "c", "", "cc", "eee", "bb", "ddd");
         streamEx(input::stream, supplier -> {
             Map<Integer, String[]> result = supplier.get().groupingBy(String::length, HashMap::new,
@@ -97,6 +124,7 @@
 
     @Test
     public void testDistinctCount() {
+        assertThrows(NullPointerException.class, () -> MoreCollectors.distinctCount(null));
         List<String> input = asList("a", "bb", "c", "cc", "eee", "bb", "bc", "ddd");
         streamEx(input::stream, supplier -> {
             Map<String, Integer> result = supplier.get().groupingBy(s -> s.substring(0, 1), HashMap::new,
@@ -111,6 +139,7 @@
 
     @Test
     public void testDistinctBy() {
+        assertThrows(NullPointerException.class, () -> MoreCollectors.distinctBy(null));
         List<String> input = asList("a", "bb", "c", "cc", "eee", "bb", "bc", "ddd", "ca", "ce", "cf", "ded", "dump");
         streamEx(input::stream, supplier -> {
             Map<String, List<String>> result = supplier.get().groupingBy(s -> s.substring(0, 1), HashMap::new,
@@ -125,6 +154,12 @@
 
     @Test
     public void testMaxAll() {
+        assertThrows(NullPointerException.class, () -> MoreCollectors.maxAll((Comparator<String>) null));
+        assertThrows(NullPointerException.class, () -> MoreCollectors.maxAll((Collector<String, ?, ?>) null));
+        assertThrows(NullPointerException.class, () -> MoreCollectors.maxAll(null, null));
+        assertThrows(NullPointerException.class, () -> MoreCollectors.minAll((Comparator<String>) null));
+        assertThrows(NullPointerException.class, () -> MoreCollectors.minAll((Collector<String, ?, ?>) null));
+        assertThrows(NullPointerException.class, () -> MoreCollectors.minAll(null, null));
         List<String> input = asList("a", "bb", "c", "", "cc", "eee", "bb", "ddd");
         checkCollector("maxAll", asList("eee", "ddd"), input::stream, MoreCollectors.maxAll(Comparator
                 .comparingInt(String::length)));
@@ -195,6 +230,10 @@
         checkCollector("last", Optional.of(999), s, MoreCollectors.last());
         checkCollectorEmpty("first", Optional.empty(), MoreCollectors.first());
         checkCollectorEmpty("last", Optional.empty(), MoreCollectors.last());
+        assertThrows(NullPointerException.class, () -> StreamEx.of(null, 1).collect(MoreCollectors.first()));
+        assertThrows(NullPointerException.class, () -> StreamEx.of(1, null).collect(MoreCollectors.last()));
+        assertEquals(Optional.of(1), StreamEx.of(null, 1).collect(MoreCollectors.last()));
+        assertEquals(Optional.of(1), StreamEx.of(1, null).collect(MoreCollectors.first()));
     }
 
     @Test
@@ -240,6 +279,8 @@
 
     @Test
     public void testGreatest() {
+        assertThrows(NullPointerException.class, () -> MoreCollectors.greatest(null, 0));
+        assertThrows(NullPointerException.class, () -> MoreCollectors.least(null, 0));
         withRandom(r -> {
             List<Integer> ints = IntStreamEx.of(r, 1000, 1, 1000).boxed().toList();
             List<Integer> sorted = StreamEx.of(ints).sorted().toList();
@@ -278,6 +319,7 @@
 
     @Test
     public void testMinIndex() {
+        assertThrows(NullPointerException.class, () -> MoreCollectors.minIndex(null));
         withRandom(r -> {
             List<Integer> ints = IntStreamEx.of(r, 1000, 5, 47).boxed().toList();
             long expectedMin = IntStreamEx.ofIndices(ints).minBy(ints::get).getAsInt();
@@ -299,6 +341,12 @@
 
     @Test
     public void testGroupingByEnum() {
+        assertThrows(NullPointerException.class, () -> MoreCollectors.groupingByEnum((Class<TimeUnit>)null,
+            Function.identity(), Collectors.toList()));
+        assertThrows(NullPointerException.class, () -> MoreCollectors.groupingByEnum(TimeUnit.class,
+            null, Collectors.toList()));
+        assertThrows(NullPointerException.class, () -> MoreCollectors.groupingByEnum(TimeUnit.class,
+            Function.identity(), null));
         EnumMap<TimeUnit, Long> expected = new EnumMap<>(TimeUnit.class);
         EnumSet.allOf(TimeUnit.class).forEach(tu -> expected.put(tu, 0L));
         expected.put(TimeUnit.SECONDS, 1L);
@@ -320,6 +368,20 @@
 
     @Test
     public void testGroupingByWithDomain() {
+        assertThrows(NullPointerException.class, () -> MoreCollectors.groupingBy(null,
+            Collections.emptySet(), Collectors.toList()));
+        assertThrows(NullPointerException.class, () -> MoreCollectors.groupingBy(Function.identity(),
+            null, Collectors.toList()));
+        assertThrows(NullPointerException.class, () -> MoreCollectors.groupingBy(Function.identity(),
+            Collections.emptySet(), null));
+        assertThrows(NullPointerException.class, () -> MoreCollectors.groupingBy(null,
+            Collections.emptySet(), HashMap::new, Collectors.toList()));
+        assertThrows(NullPointerException.class, () -> MoreCollectors.groupingBy(Function.identity(),
+            null, HashMap::new, Collectors.toList()));
+        assertThrows(NullPointerException.class, () -> MoreCollectors.groupingBy(Function.identity(),
+            Collections.emptySet(), null, Collectors.toList()));
+        assertThrows(NullPointerException.class, () -> MoreCollectors.groupingBy(Function.identity(),
+            Collections.emptySet(), HashMap::new, null));
         List<String> data = asList("a", "foo", "test", "ququq", "bar", "blahblah");
         Collector<String, ?, String> collector = MoreCollectors.collectingAndThen(MoreCollectors.groupingBy(
             String::length, IntStreamEx.range(10).boxed().toSet(), TreeMap::new, MoreCollectors.first()),
@@ -362,6 +424,7 @@
 
     @Test
     public void testToBooleanArray() {
+        assertThrows(NullPointerException.class, () -> MoreCollectors.toBooleanArray(null));
         withRandom(r -> {
             List<Integer> input = IntStreamEx.of(r, 1000, 1, 100).boxed().toList();
             boolean[] expected = new boolean[input.size()];
@@ -374,6 +437,8 @@
 
     @Test
     public void testPartitioningBy() {
+        assertThrows(NullPointerException.class, () -> MoreCollectors.partitioningBy(null, Collectors.toList()));
+        assertThrows(NullPointerException.class, () -> MoreCollectors.partitioningBy(x -> x.hashCode() > 0, null));
         Collector<Integer, ?, Map<Boolean, Optional<Integer>>> by20 = MoreCollectors.partitioningBy(x -> x % 20 == 0,
             MoreCollectors.first());
         Collector<Integer, ?, Map<Boolean, Optional<Integer>>> by200 = MoreCollectors.partitioningBy(x -> x % 200 == 0,
@@ -385,6 +450,8 @@
 
     @Test
     public void testMapping() {
+        assertThrows(NullPointerException.class, () -> MoreCollectors.mapping(null, Collectors.toList()));
+        assertThrows(NullPointerException.class, () -> MoreCollectors.mapping(Function.identity(), null));
         List<String> input = asList("Capital", "lower", "Foo", "bar");
         Collector<String, ?, Map<Boolean, Optional<Integer>>> collector = MoreCollectors
                 .partitioningBy(str -> Character.isUpperCase(str.charAt(0)), MoreCollectors.mapping(String::length,
@@ -431,6 +498,7 @@
 
     @Test
     public void testAndInt() {
+        assertThrows(NullPointerException.class, () -> MoreCollectors.andingInt(null));
         List<Integer> ints = asList(0b1100, 0b0110, 0b101110, 0b11110011);
         Collector<Integer, ?, OptionalInt> collector = MoreCollectors.andingInt(Integer::intValue);
         checkShortCircuitCollector("andInt", OptionalInt.of(0), 4, ints::stream, collector);
@@ -447,6 +515,7 @@
 
     @Test
     public void testAndLong() {
+        assertThrows(NullPointerException.class, () -> MoreCollectors.andingLong(null));
         List<Long> longs = asList(0xFFFFFFFFFFFFFFFFL, 0xFFFFFFFF00000000L, 0xFFFFFFFF0000L);
         checkShortCircuitCollector("andLong", OptionalLong.of(0xFFFF00000000L), 3, longs::stream, MoreCollectors
                 .andingLong(Long::longValue));
@@ -464,6 +533,8 @@
 
     @Test
     public void testFiltering() {
+        assertThrows(NullPointerException.class, () -> MoreCollectors.filtering(null, Collectors.toList()));
+        assertThrows(NullPointerException.class, () -> MoreCollectors.filtering(x -> true, null));
         Collector<Integer, ?, Optional<Integer>> firstEven = MoreCollectors.filtering(x -> x % 2 == 0, MoreCollectors
                 .first());
         Collector<Integer, ?, Optional<Integer>> firstOdd = MoreCollectors.filtering(x -> x % 2 != 0, MoreCollectors
@@ -494,10 +565,12 @@
         checkShortCircuitCollector("FilterSeveral", Optional.empty(), 40, ints::stream, MoreCollectors.onlyOne(x -> x % 20 == 0));
         checkShortCircuitCollector("FilterOne", Optional.of(60), 100, ints::stream, MoreCollectors.onlyOne(x -> x % 60 == 0));
         checkShortCircuitCollector("FilterNone", Optional.empty(), 100, ints::stream, MoreCollectors.onlyOne(x -> x % 110 == 0));
+        assertThrows(NullPointerException.class, () -> StreamEx.of((String) null).collect(MoreCollectors.onlyOne()));
     }
 
     @Test
     public void testToEnumSet() {
+        assertThrows(NullPointerException.class, () -> MoreCollectors.toEnumSet(null));
         TimeUnit[] vals = TimeUnit.values();
         List<TimeUnit> enumValues = IntStreamEx.range(100).map(x -> x % vals.length).elements(vals).toList();
         checkShortCircuitCollector("toEnumSet", EnumSet.allOf(TimeUnit.class), vals.length, enumValues::stream,
@@ -512,6 +585,9 @@
 
     @Test
     public void testFlatMapping() {
+        assertThrows(NullPointerException.class, () -> MoreCollectors.flatMapping(null));
+        assertThrows(NullPointerException.class, () -> MoreCollectors.flatMapping(null, Collectors.toList()));
+        assertThrows(NullPointerException.class, () -> MoreCollectors.flatMapping(Stream::of, null));
         {
             Map<Integer, List<Integer>> expected = IntStreamEx.rangeClosed(1, 100).boxed().toMap(
                 x -> IntStreamEx.rangeClosed(1, x).boxed().toList());
@@ -702,6 +778,7 @@
 
     @Test
     public void testDominators() {
+        assertThrows(NullPointerException.class, () -> MoreCollectors.dominators(null));
         List<String> input = asList("a/", "a/b/c/", "b/c/", "b/d/", "c/a/", "d/a/b/", "c/a/b/", "c/b/", "b/c/d/");
         List<String> expected = asList("a/", "b/c/", "b/d/", "c/a/", "c/b/", "d/a/b/");
         checkCollector("dominators", expected, () -> input.stream().sorted(), MoreCollectors.dominators((a, b) -> b
@@ -754,840 +831,6 @@
     
     @Test
     public void testMinMax() {
-        List<String> input = asList("abc", "a", "asdf", "gdasa", "gffsd", "sfgs", "b", "c", "dsgs");
-        checkCollector("minMax", Optional.of("agdasa"), input::stream, MoreCollectors.minMax(Comparator
-                .comparingInt(String::length), String::concat));
-        Collector<String, ?, Optional<Object>> collector = MoreCollectors.minMax(Comparator.naturalOrder(),
-            (min, max) -> {
-                throw new IllegalStateException("Should not be called");
-            });
-        checkCollectorEmpty("minMax", Optional.empty(), collector);
-    }
-
-    @Test
-    public void testIfAllMatch() {
-        Supplier<Stream<Integer>> five = () -> IntStreamEx.range(5).boxed();
-        checkShortCircuitCollector("ifAllMatch: all match", Optional.of(asList(0, 1, 2, 3, 4)), 5, five,
-                MoreCollectors.ifAllMatch(i -> true, Collectors.toList()));
-
-        Supplier<Stream<Integer>> ints = () -> IntStreamEx.ints().boxed();
-        checkShortCircuitCollector("ifAllMatch: shirtCircuit downstream", Optional.of(asList(0, 1, 2)), 3, ints,
-                MoreCollectors.ifAllMatch(i -> true, MoreCollectors.head(3)), true);
-
-        checkShortCircuitCollector("ifAllMatch: some match", Optional.empty(), 11, ints,
-                MoreCollectors.ifAllMatch(i -> i < 10, Collectors.toList()), true);
-
-        checkShortCircuitCollector("ifAllMatch: empty stream", Optional.of(Collections.emptyList()), 0, Stream::empty,
-                MoreCollectors.ifAllMatch(i -> true, Collectors.toList()));
-    }
-}
-=======
-/*
- * Copyright 2015, 2019 StreamEx contributors
- *
- * Licensed under the Apache License, Version 2.0 (the "License");
- * you may not use this file except in compliance with the License.
- * You may obtain a copy of the License at
- *
- *     http://www.apache.org/licenses/LICENSE-2.0
- *
- * Unless required by applicable law or agreed to in writing, software
- * distributed under the License is distributed on an "AS IS" BASIS,
- * WITHOUT WARRANTIES OR CONDITIONS OF ANY KIND, either express or implied.
- * See the License for the specific language governing permissions and
- * limitations under the License.
- */
-package one.util.streamex;
-
-import one.util.streamex.Internals.BooleanMap;
-import org.junit.FixMethodOrder;
-import org.junit.Test;
-import org.junit.runners.MethodSorters;
-
-import java.lang.reflect.Constructor;
-import java.lang.reflect.InvocationTargetException;
-import java.util.*;
-import java.util.AbstractMap.SimpleEntry;
-import java.util.Map.Entry;
-import java.util.concurrent.TimeUnit;
-import java.util.concurrent.atomic.AtomicInteger;
-import java.util.function.Function;
-import java.util.function.Supplier;
-import java.util.stream.*;
-import java.util.stream.Collector.Characteristics;
-
-import static java.util.Arrays.asList;
-import static one.util.streamex.TestHelpers.*;
-import static org.junit.Assert.*;
-
-/**
- * @author Tagir Valeev
- */
-@FixMethodOrder(MethodSorters.NAME_ASCENDING)
-public class MoreCollectorsTest {
-    static class MyNumber implements Comparable<MyNumber> {
-        final int value;
-        
-        MyNumber(int value) {
-            this.value = value;
-        }
-
-        @Override
-        public int hashCode() {
-            return value;
-        }
-
-        @Override
-        public boolean equals(Object obj) {
-            return obj instanceof MyNumber && ((MyNumber)obj).value == value;
-        }
-
-        @Override
-        public int compareTo(MyNumber o) {
-            return Integer.compare(value, o.value);
-        }
-    }
-
-    @Test(expected = UnsupportedOperationException.class)
-    public void testInstantiate() throws Throwable {
-        Constructor<MoreCollectors> constructor = MoreCollectors.class.getDeclaredConstructor();
-        constructor.setAccessible(true);
-        try {
-            constructor.newInstance();
-        } catch (InvocationTargetException e) {
-            throw e.getCause();
-        }
-    }
-
-    @Test
-    public void testToArray() {
-        assertThrows(NullPointerException.class, () -> MoreCollectors.toArray(null));
-        List<String> input = asList("a", "bb", "c", "", "cc", "eee", "bb", "ddd");
-        streamEx(input::stream, supplier -> {
-            Map<Integer, String[]> result = supplier.get().groupingBy(String::length, HashMap::new,
-                MoreCollectors.toArray(String[]::new));
-            assertArrayEquals(new String[] { "" }, result.get(0));
-            assertArrayEquals(new String[] { "a", "c" }, result.get(1));
-            assertArrayEquals(new String[] { "bb", "cc", "bb" }, result.get(2));
-            assertArrayEquals(new String[] { "eee", "ddd" }, result.get(3));
-        });
-    }
-
-    @Test
-    public void testEmpty() {
-        List<Integer> list = Stream.of(1, 2, 3).collect(MoreCollectors.head(0));
-        assertTrue(list.isEmpty());
-    }
-
-    @Test
-    public void testDistinctCount() {
-        assertThrows(NullPointerException.class, () -> MoreCollectors.distinctCount(null));
-        List<String> input = asList("a", "bb", "c", "cc", "eee", "bb", "bc", "ddd");
-        streamEx(input::stream, supplier -> {
-            Map<String, Integer> result = supplier.get().groupingBy(s -> s.substring(0, 1), HashMap::new,
-                MoreCollectors.distinctCount(String::length));
-            assertEquals(1, (int) result.get("a"));
-            assertEquals(1, (int) result.get("b"));
-            assertEquals(2, (int) result.get("c"));
-            assertEquals(1, (int) result.get("d"));
-            assertEquals(1, (int) result.get("e"));
-        });
-    }
-
-    @Test
-    public void testDistinctBy() {
-        assertThrows(NullPointerException.class, () -> MoreCollectors.distinctBy(null));
-        List<String> input = asList("a", "bb", "c", "cc", "eee", "bb", "bc", "ddd", "ca", "ce", "cf", "ded", "dump");
-        streamEx(input::stream, supplier -> {
-            Map<String, List<String>> result = supplier.get().groupingBy(s -> s.substring(0, 1), HashMap::new,
-                MoreCollectors.distinctBy(String::length));
-            assertEquals(asList("a"), result.get("a"));
-            assertEquals(asList("bb"), result.get("b"));
-            assertEquals(asList("c", "cc"), result.get("c"));
-            assertEquals(asList("ddd", "dump"), result.get("d"));
-            assertEquals(asList("eee"), result.get("e"));
-        });
-    }
-
-    @Test
-    public void testMaxAll() {
-        assertThrows(NullPointerException.class, () -> MoreCollectors.maxAll((Comparator<String>)null));
-        assertThrows(NullPointerException.class, () -> MoreCollectors.maxAll((Collector<String, ?, ?>)null));
-        assertThrows(NullPointerException.class, () -> MoreCollectors.maxAll(null, null));
-        assertThrows(NullPointerException.class, () -> MoreCollectors.minAll((Comparator<String>)null));
-        assertThrows(NullPointerException.class, () -> MoreCollectors.minAll((Collector<String, ?, ?>)null));
-        assertThrows(NullPointerException.class, () -> MoreCollectors.minAll(null, null));
-        List<String> input = asList("a", "bb", "c", "", "cc", "eee", "bb", "ddd");
-        checkCollector("maxAll", asList("eee", "ddd"), input::stream, MoreCollectors.maxAll(Comparator
-                .comparingInt(String::length)));
-        Collector<String, ?, String> maxAllJoin = MoreCollectors.maxAll(Comparator.comparingInt(String::length),
-            Collectors.joining(","));
-        checkCollector("maxAllJoin", "eee,ddd", input::stream, maxAllJoin);
-        checkCollector("minAll", 1L, input::stream, MoreCollectors.minAll(Comparator.comparingInt(String::length),
-            Collectors.counting()));
-        checkCollector("minAllEmpty", asList(""), input::stream, MoreCollectors.minAll(Comparator
-                .comparingInt(String::length)));
-        checkCollectorEmpty("maxAll", Collections.emptyList(), MoreCollectors.maxAll(Comparator
-                .comparingInt(String::length)));
-        checkCollectorEmpty("maxAllJoin", "", maxAllJoin);
-
-        withRandom(r -> {
-            List<Integer> ints = IntStreamEx.of(r, 10000, 1, 1000).boxed().toList();
-            List<Integer> expectedMax = getMaxAll(ints, Comparator.naturalOrder());
-            List<Integer> expectedMin = getMaxAll(ints, Comparator.reverseOrder());
-            Collector<Integer, ?, SimpleEntry<Integer, Long>> downstream = MoreCollectors.pairing(MoreCollectors.first(),
-                Collectors.counting(), (opt, cnt) -> new AbstractMap.SimpleEntry<>(opt.get(), cnt));
-
-            checkCollector("maxAll", expectedMax, ints::stream, MoreCollectors.maxAll(Integer::compare));
-            checkCollector("minAll", expectedMin, ints::stream, MoreCollectors.minAll());
-            checkCollector("entry", new SimpleEntry<>(expectedMax.get(0), (long) expectedMax.size()), ints::stream,
-                MoreCollectors.maxAll(downstream));
-            checkCollector("entry", new SimpleEntry<>(expectedMin.get(0), (long) expectedMin.size()), ints::stream,
-                MoreCollectors.minAll(downstream));
-        });
-        
-        MyNumber a = new MyNumber(1), b = new MyNumber(1), c = new MyNumber(1000), d = new MyNumber(1000);
-        List<MyNumber> nums = IntStreamEx.range(10, 100).mapToObj(MyNumber::new).append(a, c).prepend(b, d).toList();
-        streamEx(nums::stream, supplier -> {
-            List<MyNumber> list = supplier.get().collect(MoreCollectors.maxAll());
-            assertEquals(2, list.size());
-            assertSame(d, list.get(0));
-            assertSame(c, list.get(1));
-
-            list = supplier.get().collect(MoreCollectors.minAll());
-            assertEquals(2, list.size());
-            assertSame(b, list.get(0));
-            assertSame(a, list.get(1));
-        });
-    }
-
-    private static List<Integer> getMaxAll(List<Integer> ints, Comparator<Integer> c) {
-        List<Integer> expectedMax = null;
-        for (Integer i : ints) {
-            if (expectedMax == null || c.compare(i, expectedMax.get(0)) > 0) {
-                expectedMax = new ArrayList<>();
-                expectedMax.add(i);
-            } else if (i.equals(expectedMax.get(0))) {
-                expectedMax.add(i);
-            }
-        }
-        return expectedMax;
-    }
-
-    @Test
-    public void testFirstLast() {
-        Supplier<Stream<Integer>> s = () -> IntStreamEx.range(1000).boxed();
-        checkShortCircuitCollector("first", Optional.of(0), 1, s, MoreCollectors.first());
-        checkShortCircuitCollector("firstLong", Optional.of(0), 1, () -> Stream.of(1).flatMap(
-            x -> IntStream.range(0, 1000000000).boxed()), MoreCollectors.first(), true);
-        checkShortCircuitCollector("first", Optional.of(1), 1, () -> Stream.iterate(1, x -> x + 1), MoreCollectors
-                .first(), true);
-        assertEquals(1, (int) StreamEx.iterate(1, x -> x + 1).parallel().collect(MoreCollectors.first()).get());
-
-        checkCollector("last", Optional.of(999), s, MoreCollectors.last());
-        checkCollectorEmpty("first", Optional.empty(), MoreCollectors.first());
-        checkCollectorEmpty("last", Optional.empty(), MoreCollectors.last());
-        assertThrows(NullPointerException.class, () -> StreamEx.of(null, 1).collect(MoreCollectors.first()));
-        assertThrows(NullPointerException.class, () -> StreamEx.of(1, null).collect(MoreCollectors.last()));
-        assertEquals(Optional.of(1), StreamEx.of(null, 1).collect(MoreCollectors.last()));
-        assertEquals(Optional.of(1), StreamEx.of(1, null).collect(MoreCollectors.first()));
-    }
-
-    @Test
-    public void testHeadParallel() {
-        List<Integer> expected = IntStreamEx.range(0, 2000, 2).boxed().toList();
-        List<Integer> expectedShort = asList(0, 1);
-        for (int i = 0; i < 1000; i++) {
-            assertEquals("#" + i, expectedShort, IntStreamEx.range(1000).boxed().parallel().collect(
-                MoreCollectors.head(2)));
-            assertEquals("#" + i, expected, IntStreamEx.range(10000).boxed().parallel().filter(x -> x % 2 == 0)
-                    .collect(MoreCollectors.head(1000)));
-        }
-        assertEquals(expectedShort, StreamEx.iterate(0, x -> x + 1).parallel().collect(MoreCollectors.head(2)));
-    }
-
-    @Test
-    public void testHeadTail() {
-        List<Integer> ints = IntStreamEx.range(1000).boxed().toList();
-        checkShortCircuitCollector("tail(0)", asList(), 0, ints::stream, MoreCollectors.tail(0));
-        checkCollector("tail(1)", asList(999), ints::stream, MoreCollectors.tail(1));
-        checkCollector("tail(2)", asList(998, 999), ints::stream, MoreCollectors.tail(2));
-        checkCollector("tail(500)", ints.subList(500, 1000), ints::stream, MoreCollectors.tail(500));
-        checkCollector("tail(999)", ints.subList(1, 1000), ints::stream, MoreCollectors.tail(999));
-        checkCollector("tail(1000)", ints, ints::stream, MoreCollectors.tail(1000));
-        checkCollector("tail(MAX)", ints, ints::stream, MoreCollectors.tail(Integer.MAX_VALUE));
-
-        checkShortCircuitCollector("head(0)", asList(), 0, ints::stream, MoreCollectors.head(0));
-        checkShortCircuitCollector("head(1)", asList(0), 1, ints::stream, MoreCollectors.head(1));
-        checkShortCircuitCollector("head(2)", asList(0, 1), 2, ints::stream, MoreCollectors.head(2));
-        checkShortCircuitCollector("head(500)", ints.subList(0, 500), 500, ints::stream, MoreCollectors.head(500));
-        checkShortCircuitCollector("head(999)", ints.subList(0, 999), 999, ints::stream, MoreCollectors.head(999));
-        checkShortCircuitCollector("head(1000)", ints, 1000, ints::stream, MoreCollectors.head(1000));
-        checkShortCircuitCollector("head(MAX)", ints, 1000, ints::stream, MoreCollectors.head(Integer.MAX_VALUE));
-
-        checkShortCircuitCollector("head(10000)", IntStreamEx.rangeClosed(1, 10000).boxed().toList(), 10000,
-            () -> Stream.iterate(1, x -> x + 1), MoreCollectors.head(10000), true);
-
-        for (int size : new int[] { 1, 10, 20, 40, 60, 80, 90, 98, 99, 100 }) {
-            checkShortCircuitCollector("head-unordered-" + size, Collections.nCopies(size, "test"), size,
-                () -> StreamEx.constant("test", 100), MoreCollectors.head(size));
-        }
-    }
-
-    @Test
-    public void testGreatest() {
-        assertThrows(NullPointerException.class, () -> MoreCollectors.greatest(null, 0));
-        assertThrows(NullPointerException.class, () -> MoreCollectors.least(null, 0));
-        withRandom(r -> {
-            List<Integer> ints = IntStreamEx.of(r, 1000, 1, 1000).boxed().toList();
-            List<Integer> sorted = StreamEx.of(ints).sorted().toList();
-            List<Integer> revSorted = StreamEx.of(ints).reverseSorted().toList();
-            Comparator<Integer> byString = Comparator.comparing(String::valueOf);
-            checkShortCircuitCollector("least(0)", Collections.emptyList(), 0, ints::stream, MoreCollectors.least(0));
-            checkCollector("least(5)", sorted.subList(0, 5), ints::stream, MoreCollectors.least(5));
-            checkCollector("least(20)", sorted.subList(0, 20), ints::stream, MoreCollectors.least(20));
-            checkCollector("least(MAX)", sorted, ints::stream, MoreCollectors.least(Integer.MAX_VALUE));
-            checkCollector("least(byString, 20)", StreamEx.of(ints).sorted(byString).limit(20).toList(), ints::stream,
-                MoreCollectors.least(byString, 20));
-
-            checkShortCircuitCollector("greatest(0)", Collections.emptyList(), 0, ints::stream, MoreCollectors.greatest(0));
-            checkCollector("greatest(5)", revSorted.subList(0, 5), ints::stream, MoreCollectors.greatest(5));
-            checkCollector("greatest(20)", revSorted.subList(0, 20), ints::stream, MoreCollectors.greatest(20));
-            checkCollector("greatest(MAX)", revSorted, ints::stream, MoreCollectors.greatest(Integer.MAX_VALUE));
-            checkCollector("greatest(byString, 20)", StreamEx.of(ints).reverseSorted(byString).limit(20).toList(),
-                ints::stream, MoreCollectors.greatest(byString, 20));
-            checkCollector("greatest(byString, 30)", StreamEx.of(ints).reverseSorted(byString).limit(30).toList(),
-                ints::stream, MoreCollectors.greatest(byString, 30));
-        });
-
-        Supplier<Stream<Integer>> s = () -> IntStreamEx.range(100).boxed();
-        checkCollector("1", IntStreamEx.range(1).boxed().toList(), s, MoreCollectors.least(1));
-        checkCollector("2", IntStreamEx.range(2).boxed().toList(), s, MoreCollectors.least(2));
-        checkCollector("10", IntStreamEx.range(10).boxed().toList(), s, MoreCollectors.least(10));
-        checkCollector("100", IntStreamEx.range(100).boxed().toList(), s, MoreCollectors.least(100));
-        checkCollector("200", IntStreamEx.range(100).boxed().toList(), s, MoreCollectors.least(200));
-    }
-
-    @Test
-    public void testCountingInt() {
-        checkCollector("counting", 1000, () -> IntStreamEx.range(1000).boxed(), MoreCollectors.countingInt());
-        checkCollectorEmpty("counting", 0, MoreCollectors.countingInt());
-    }
-
-    @Test
-    public void testMinIndex() {
-        assertThrows(NullPointerException.class, () -> MoreCollectors.minIndex(null));
-        withRandom(r -> {
-            List<Integer> ints = IntStreamEx.of(r, 1000, 5, 47).boxed().toList();
-            long expectedMin = IntStreamEx.ofIndices(ints).minBy(ints::get).getAsInt();
-            long expectedMax = IntStreamEx.ofIndices(ints).maxBy(ints::get).getAsInt();
-            long expectedMinString = IntStreamEx.ofIndices(ints).minBy(i -> String.valueOf(ints.get(i))).getAsInt();
-            long expectedMaxString = IntStreamEx.ofIndices(ints).maxBy(i -> String.valueOf(ints.get(i))).getAsInt();
-            Comparator<Integer> cmp = Comparator.comparing(String::valueOf);
-            checkCollector("minIndex", OptionalLong.of(expectedMin), ints::stream, MoreCollectors.minIndex());
-            checkCollector("maxIndex", OptionalLong.of(expectedMax), ints::stream, MoreCollectors.maxIndex());
-            checkCollector("minIndex", OptionalLong.of(expectedMinString), ints::stream, MoreCollectors.minIndex(cmp));
-            checkCollector("maxIndex", OptionalLong.of(expectedMaxString), ints::stream, MoreCollectors.maxIndex(cmp));
-            Supplier<Stream<String>> supplier = () -> ints.stream().map(Object::toString);
-            checkCollector("minIndex", OptionalLong.of(expectedMinString), supplier, MoreCollectors.minIndex());
-            checkCollector("maxIndex", OptionalLong.of(expectedMaxString), supplier, MoreCollectors.maxIndex());
-            checkCollectorEmpty("minIndex", OptionalLong.empty(), MoreCollectors.<String> minIndex());
-            checkCollectorEmpty("maxIndex", OptionalLong.empty(), MoreCollectors.<String> maxIndex());
-        });
-    }
-
-    @Test
-    public void testGroupingByEnum() {
-        assertThrows(NullPointerException.class, () -> MoreCollectors.groupingByEnum((Class<TimeUnit>)null, 
-            Function.identity(), Collectors.toList()));
-        assertThrows(NullPointerException.class, () -> MoreCollectors.groupingByEnum(TimeUnit.class, 
-            null, Collectors.toList()));
-        assertThrows(NullPointerException.class, () -> MoreCollectors.groupingByEnum(TimeUnit.class, 
-            Function.identity(), null));
-        EnumMap<TimeUnit, Long> expected = new EnumMap<>(TimeUnit.class);
-        EnumSet.allOf(TimeUnit.class).forEach(tu -> expected.put(tu, 0L));
-        expected.put(TimeUnit.SECONDS, 1L);
-        expected.put(TimeUnit.DAYS, 2L);
-        expected.put(TimeUnit.NANOSECONDS, 1L);
-        checkCollector("groupingByEnum", expected, () -> Stream.of(TimeUnit.SECONDS, TimeUnit.DAYS, TimeUnit.DAYS,
-            TimeUnit.NANOSECONDS), MoreCollectors.groupingByEnum(TimeUnit.class, Function.identity(), Collectors
-                .counting()));
-    }
-
-    @Test(expected = IllegalStateException.class)
-    public void testGroupingByWithDomainException() {
-        List<Integer> list = asList(1, 2, 20, 3, 31, 4);
-        Collector<Integer, ?, Map<Integer, List<Integer>>> c = MoreCollectors.groupingBy(i -> i % 10, StreamEx.of(0, 1,
-            2, 3).toSet(), Collectors.toList());
-        Map<Integer, List<Integer>> map = list.stream().collect(c);
-        System.out.println(map);
-    }
-
-    @Test
-    public void testGroupingByWithDomain() {
-        assertThrows(NullPointerException.class, () -> MoreCollectors.groupingBy(null,
-            Collections.emptySet(), Collectors.toList()));
-        assertThrows(NullPointerException.class, () -> MoreCollectors.groupingBy(Function.identity(),
-            null, Collectors.toList()));
-        assertThrows(NullPointerException.class, () -> MoreCollectors.groupingBy(Function.identity(),
-            Collections.emptySet(), null));
-        assertThrows(NullPointerException.class, () -> MoreCollectors.groupingBy(null,
-            Collections.emptySet(), HashMap::new, Collectors.toList()));
-        assertThrows(NullPointerException.class, () -> MoreCollectors.groupingBy(Function.identity(),
-            null, HashMap::new, Collectors.toList()));
-        assertThrows(NullPointerException.class, () -> MoreCollectors.groupingBy(Function.identity(),
-            Collections.emptySet(), null, Collectors.toList()));
-        assertThrows(NullPointerException.class, () -> MoreCollectors.groupingBy(Function.identity(),
-            Collections.emptySet(), HashMap::new, null));
-        List<String> data = asList("a", "foo", "test", "ququq", "bar", "blahblah");
-        Collector<String, ?, String> collector = MoreCollectors.collectingAndThen(MoreCollectors.groupingBy(
-            String::length, IntStreamEx.range(10).boxed().toSet(), TreeMap::new, MoreCollectors.first()),
-            Object::toString);
-        checkShortCircuitCollector("groupingWithDomain",
-            "{0=Optional.empty, 1=Optional[a], 2=Optional.empty, 3=Optional[foo], 4=Optional[test], 5=Optional[ququq], "
-                + "6=Optional.empty, 7=Optional.empty, 8=Optional[blahblah], 9=Optional.empty}", data.size(),
-            data::stream, collector);
-
-        Map<String, String> name2sex = new LinkedHashMap<>();
-        name2sex.put("Mary", "Girl");
-        name2sex.put("John", "Boy");
-        name2sex.put("James", "Boy");
-        name2sex.put("Lucie", "Girl");
-        name2sex.put("Fred", "Boy");
-        name2sex.put("Thomas", "Boy");
-        name2sex.put("Jane", "Girl");
-        name2sex.put("Ruth", "Girl");
-        name2sex.put("Melanie", "Girl");
-        Collector<Entry<String, String>, ?, Map<String, List<String>>> groupingBy = MoreCollectors.groupingBy(
-            Entry::getValue, StreamEx.of("Girl", "Boy").toSet(), MoreCollectors.mapping(Entry::getKey, MoreCollectors
-                    .head(2)));
-        AtomicInteger counter = new AtomicInteger();
-        Map<String, List<String>> map = EntryStream.of(name2sex).peek(c -> counter.incrementAndGet()).collect(
-            groupingBy);
-        assertEquals(asList("Mary", "Lucie"), map.get("Girl"));
-        assertEquals(asList("John", "James"), map.get("Boy"));
-        assertEquals(4, counter.get());
-
-        Collector<Entry<String, String>, ?, Map<String, String>> groupingByJoin = MoreCollectors.groupingBy(
-            Entry::getValue, StreamEx.of("Girl", "Boy").toSet(), MoreCollectors.mapping(Entry::getKey, Joining.with(
-                ", ").maxChars(16).cutAfterDelimiter()));
-        counter.set(0);
-        Map<String, String> mapJoin = EntryStream.of(name2sex).peek(c -> counter.incrementAndGet()).collect(
-            groupingByJoin);
-        assertEquals("Mary, Lucie, ...", mapJoin.get("Girl"));
-        assertEquals("John, James, ...", mapJoin.get("Boy"));
-        assertEquals(7, counter.get());
-    }
-
-    @Test
-    public void testToBooleanArray() {
-        assertThrows(NullPointerException.class, () -> MoreCollectors.toBooleanArray(null));
-        withRandom(r -> {
-            List<Integer> input = IntStreamEx.of(r, 1000, 1, 100).boxed().toList();
-            boolean[] expected = new boolean[input.size()];
-            for (int i = 0; i < expected.length; i++)
-                expected[i] = input.get(i) > 50;
-            streamEx(input::stream, supplier -> assertArrayEquals(expected, supplier.get().collect(
-                MoreCollectors.toBooleanArray(x -> x > 50))));
-        });
-    }
-
-    @Test
-    public void testPartitioningBy() {
-        assertThrows(NullPointerException.class, () -> MoreCollectors.partitioningBy(null, Collectors.toList()));
-        assertThrows(NullPointerException.class, () -> MoreCollectors.partitioningBy(x -> x.hashCode() > 0, null));
-        Collector<Integer, ?, Map<Boolean, Optional<Integer>>> by20 = MoreCollectors.partitioningBy(x -> x % 20 == 0,
-            MoreCollectors.first());
-        Collector<Integer, ?, Map<Boolean, Optional<Integer>>> by200 = MoreCollectors.partitioningBy(x -> x % 200 == 0,
-            MoreCollectors.first());
-        Supplier<Stream<Integer>> supplier = () -> IntStreamEx.range(1, 100).boxed();
-        checkShortCircuitCollector("by20", new BooleanMap<>(Optional.of(20), Optional.of(1)), 20, supplier, by20);
-        checkShortCircuitCollector("by200", new BooleanMap<>(Optional.empty(), Optional.of(1)), 99, supplier, by200);
-    }
-
-    @Test
-    public void testMapping() {
-        assertThrows(NullPointerException.class, () -> MoreCollectors.mapping(null, Collectors.toList()));
-        assertThrows(NullPointerException.class, () -> MoreCollectors.mapping(Function.identity(), null));
-        List<String> input = asList("Capital", "lower", "Foo", "bar");
-        Collector<String, ?, Map<Boolean, Optional<Integer>>> collector = MoreCollectors
-                .partitioningBy(str -> Character.isUpperCase(str.charAt(0)), MoreCollectors.mapping(String::length,
-                    MoreCollectors.first()));
-        checkShortCircuitCollector("mapping", new BooleanMap<>(Optional.of(7), Optional.of(5)), 2, input::stream,
-            collector);
-        Collector<String, ?, Map<Boolean, Optional<Integer>>> collectorLast = MoreCollectors.partitioningBy(
-            str -> Character.isUpperCase(str.charAt(0)), MoreCollectors.mapping(String::length, MoreCollectors.last()));
-        checkCollector("last", new BooleanMap<>(Optional.of(3), Optional.of(3)), input::stream, collectorLast);
-
-        input = asList("Abc", "Bac", "Aac", "Abv", "Bbc", "Bgd", "Atc", "Bpv");
-        Map<Character, List<String>> expected = EntryStream.of('A', asList("Abc", "Aac"), 'B', asList("Bac", "Bbc"))
-                .toMap();
-        AtomicInteger cnt = new AtomicInteger();
-        Collector<String, ?, Map<Character, List<String>>> groupMap = Collectors.groupingBy(s -> s.charAt(0),
-            MoreCollectors.mapping(x -> {
-                cnt.incrementAndGet();
-                return x;
-            }, MoreCollectors.head(2)));
-        checkCollector("groupMap", expected, input::stream, groupMap);
-        cnt.set(0);
-        assertEquals(expected, input.stream().collect(groupMap));
-        assertEquals(4, cnt.get());
-
-        checkCollector("mapping-toList", asList("a", "b", "c"), asList("a1", "b2", "c3")::stream, MoreCollectors
-                .mapping(str -> str.substring(0, 1)));
-    }
-
-    @Test
-    public void testIntersecting() {
-        for (int i = 0; i < 5; i++) {
-            List<List<String>> input = asList(asList("aa", "bb", "cc"), asList("cc", "bb", "dd"), asList("ee", "dd"),
-                asList("aa", "bb", "dd"));
-            checkShortCircuitCollector("#" + i, Collections.emptySet(), 3, input::stream, MoreCollectors.intersecting());
-            List<List<Integer>> copies = new ArrayList<>(Collections.nCopies(100, asList(1, 2)));
-            checkShortCircuitCollector("#" + i, StreamEx.of(1, 2).toSet(), 100, copies::stream, MoreCollectors
-                    .intersecting());
-            copies.addAll(Collections.nCopies(100, asList(3)));
-            checkShortCircuitCollector("#" + i, Collections.emptySet(), 101, copies::stream, MoreCollectors
-                    .intersecting());
-            checkCollectorEmpty("#" + i, Collections.emptySet(), MoreCollectors.intersecting());
-        }
-    }
-
-    @Test
-    public void testAndInt() {
-        assertThrows(NullPointerException.class, () -> MoreCollectors.andingInt(null));
-        List<Integer> ints = asList(0b1100, 0b0110, 0b101110, 0b11110011);
-        Collector<Integer, ?, OptionalInt> collector = MoreCollectors.andingInt(Integer::intValue);
-        checkShortCircuitCollector("andInt", OptionalInt.of(0), 4, ints::stream, collector);
-        checkCollectorEmpty("andIntEmpty", OptionalInt.empty(), collector);
-        assertEquals(OptionalInt.of(0), IntStreamEx.iterate(16384, i -> i + 1).parallel().boxed().collect(collector));
-        assertEquals(OptionalInt.of(16384), IntStreamEx.iterate(16384, i -> i + 1).parallel().limit(16383).boxed()
-                .collect(collector));
-        Collector<Integer, ?, Integer> unwrapped = MoreCollectors.collectingAndThen(MoreCollectors
-                .andingInt(Integer::intValue), OptionalInt::getAsInt);
-        assertTrue(unwrapped.characteristics().contains(Characteristics.UNORDERED));
-        checkShortCircuitCollector("andIntUnwrapped", 0, 4, ints::stream, unwrapped);
-        checkShortCircuitCollector("andIntUnwrapped", 0, 2, asList(0x1, 0x10, 0x100)::stream, unwrapped);
-    }
-
-    @Test
-    public void testAndLong() {
-        assertThrows(NullPointerException.class, () -> MoreCollectors.andingLong(null));
-        List<Long> longs = asList(0xFFFFFFFFFFFFFFFFL, 0xFFFFFFFF00000000L, 0xFFFFFFFF0000L);
-        checkShortCircuitCollector("andLong", OptionalLong.of(0xFFFF00000000L), 3, longs::stream, MoreCollectors
-                .andingLong(Long::longValue));
-        longs = asList(1L, 2L, 3L, 4L);
-        checkShortCircuitCollector("andLong", OptionalLong.of(0), 2, longs::stream, MoreCollectors
-                .andingLong(Long::longValue));
-        checkCollectorEmpty("andLongEmpty", OptionalLong.empty(), MoreCollectors.andingLong(Long::longValue));
-    }
-
-    @Test
-    public void testAndLongFlatMap() {
-        checkShortCircuitCollector("andLongFlat", OptionalLong.of(0), 2, () -> LongStreamEx.of(0).flatMap(
-            x -> LongStream.range(1, 100000000)).boxed(), MoreCollectors.andingLong(Long::longValue), true);
-    }
-
-    @Test
-    public void testFiltering() {
-        assertThrows(NullPointerException.class, () -> MoreCollectors.filtering(null, Collectors.toList()));
-        assertThrows(NullPointerException.class, () -> MoreCollectors.filtering(x -> true, null));
-        Collector<Integer, ?, Optional<Integer>> firstEven = MoreCollectors.filtering(x -> x % 2 == 0, MoreCollectors
-                .first());
-        Collector<Integer, ?, Optional<Integer>> firstOdd = MoreCollectors.filtering(x -> x % 2 != 0, MoreCollectors
-                .first());
-        Collector<Integer, ?, Integer> sumOddEven = MoreCollectors.pairing(firstEven, firstOdd, (e, o) -> e.get()
-            + o.get());
-        List<Integer> ints = asList(1, 3, 5, 7, 9, 10, 8, 6, 4, 2, 3, 7, 11);
-        checkShortCircuitCollector("sumOddEven", 11, 6, ints::stream, sumOddEven);
-        Collector<Integer, ?, Long> countEven = MoreCollectors.filtering(x -> x % 2 == 0, Collectors.counting());
-        checkCollector("filtering", 5L, ints::stream, countEven);
-        
-        checkCollector("filtering-toList", asList(1, 5, 3, 7), asList(1, 2, 4, 5, 4, 3, 0, 7, 8, 10)::stream,
-            MoreCollectors.filtering(x -> x % 2 == 1));
-    }
-
-    @Test
-    public void testOnlyOne() {
-        List<Integer> ints = IntStreamEx.rangeClosed(1, 100).boxed().toList();
-        checkShortCircuitCollector("One", Optional.empty(), 2, ints::stream, MoreCollectors.onlyOne());
-        checkShortCircuitCollector("FilterSeveral", Optional.empty(), 2, () -> ints.stream().filter(x -> x % 20 == 0),
-            MoreCollectors.onlyOne());
-        checkShortCircuitCollector("FilterSeveral2", Optional.empty(), 40, ints::stream, MoreCollectors.filtering(
-            x -> x % 20 == 0, MoreCollectors.onlyOne()));
-        checkShortCircuitCollector("FilterOne", Optional.of(60), 1, () -> ints.stream().filter(x -> x % 60 == 0),
-            MoreCollectors.onlyOne());
-        checkShortCircuitCollector("FilterNone", Optional.empty(), 0, () -> ints.stream().filter(x -> x % 110 == 0),
-            MoreCollectors.onlyOne());
-        checkShortCircuitCollector("FilterSeveral", Optional.empty(), 40, ints::stream, MoreCollectors.onlyOne(x -> x % 20 == 0));
-        checkShortCircuitCollector("FilterOne", Optional.of(60), 100, ints::stream, MoreCollectors.onlyOne(x -> x % 60 == 0));
-        checkShortCircuitCollector("FilterNone", Optional.empty(), 100, ints::stream, MoreCollectors.onlyOne(x -> x % 110 == 0));
-        assertThrows(NullPointerException.class, () -> StreamEx.of((String)null).collect(MoreCollectors.onlyOne()));
-    }
-
-    @Test
-    public void testToEnumSet() {
-        assertThrows(NullPointerException.class, () -> MoreCollectors.toEnumSet(null));
-        TimeUnit[] vals = TimeUnit.values();
-        List<TimeUnit> enumValues = IntStreamEx.range(100).map(x -> x % vals.length).elements(vals).toList();
-        checkShortCircuitCollector("toEnumSet", EnumSet.allOf(TimeUnit.class), vals.length, enumValues::stream,
-            MoreCollectors.toEnumSet(TimeUnit.class));
-        enumValues = IntStreamEx.range(100).map(x -> x % (vals.length - 1)).elements(vals).toList();
-        EnumSet<TimeUnit> expected = EnumSet.allOf(TimeUnit.class);
-        expected.remove(vals[vals.length - 1]);
-        checkShortCircuitCollector("toEnumSet", expected, 100, enumValues::stream, MoreCollectors
-                .toEnumSet(TimeUnit.class));
-        checkCollectorEmpty("Empty", EnumSet.noneOf(TimeUnit.class), MoreCollectors.toEnumSet(TimeUnit.class));
-    }
-
-    @Test
-    public void testFlatMapping() {
-        assertThrows(NullPointerException.class, () -> MoreCollectors.flatMapping(null));
-        assertThrows(NullPointerException.class, () -> MoreCollectors.flatMapping(null, Collectors.toList()));
-        assertThrows(NullPointerException.class, () -> MoreCollectors.flatMapping(Stream::of, null));
-        {
-            Map<Integer, List<Integer>> expected = IntStreamEx.rangeClosed(1, 100).boxed().toMap(
-                x -> IntStreamEx.rangeClosed(1, x).boxed().toList());
-            Collector<Integer, ?, Map<Integer, List<Integer>>> groupingBy = Collectors.groupingBy(Function.identity(),
-                MoreCollectors.flatMapping(x -> IntStream.rangeClosed(1, x).boxed(), Collectors.toList()));
-            checkCollector("flatMappingSimple", expected, () -> IntStreamEx.rangeClosed(1, 100).boxed(), groupingBy);
-        }
-
-        Function<Entry<String, List<String>>, Stream<String>> valuesStream = e -> e.getValue() == null ? null : e
-                .getValue().stream();
-        List<Entry<String, List<String>>> list = EntryStream.of("a", asList("bb", "cc", "dd"), "b", asList("ee", "ff"),
-            "c", null).append("c", asList("gg"), "b", null, "a", asList("hh")).toList();
-        {
-            Map<String, List<String>> expected = EntryStream.of(list.stream()).flatMapValues(
-                l -> l == null ? null : l.stream()).grouping();
-            checkCollector("flatMappingCombine", expected, list::stream, Collectors.groupingBy(Entry::getKey,
-                MoreCollectors.flatMapping(valuesStream, Collectors.toList())));
-            AtomicInteger openClose = new AtomicInteger();
-            Collector<Entry<String, List<String>>, ?, Map<String, List<String>>> groupingBy = Collectors.groupingBy(
-                Entry::getKey, MoreCollectors.flatMapping(valuesStream.andThen(s -> {
-                    if (s == null)
-                        return null;
-                    openClose.incrementAndGet();
-                    return s.onClose(openClose::decrementAndGet);
-                }), Collectors.toList()));
-            checkCollector("flatMappingCombineClosed", expected, list::stream, MoreCollectors.collectingAndThen(
-                groupingBy, res -> {
-                    assertEquals(0, openClose.get());
-                    return res;
-                }));
-            boolean catched = false;
-            try {
-                Collector<Entry<String, List<String>>, ?, Map<String, List<String>>> groupingByException = Collectors
-                        .groupingBy(Entry::getKey, MoreCollectors.flatMapping(valuesStream.andThen(s -> {
-                            if (s == null)
-                                return null;
-                            openClose.incrementAndGet();
-                            return s.onClose(openClose::decrementAndGet).peek(e -> {
-                                if (e.equals("gg"))
-                                    throw new IllegalArgumentException(e);
-                            });
-                        }), Collectors.toList()));
-                list.stream().collect(MoreCollectors.collectingAndThen(groupingByException, res -> {
-                    assertEquals(0, openClose.get());
-                    return res;
-                }));
-            } catch (IllegalArgumentException e1) {
-                assertEquals("gg", e1.getMessage());
-                catched = true;
-            }
-            assertTrue(catched);
-        }
-        {
-            Map<String, List<String>> expected = EntryStream
-                    .of("a", asList("bb"), "b", asList("ee"), "c", asList("gg")).toMap();
-            Collector<Entry<String, List<String>>, ?, List<String>> headOne = MoreCollectors.flatMapping(valuesStream,
-                MoreCollectors.head(1));
-            checkCollector("flatMappingSubShort", expected, list::stream, Collectors.groupingBy(Entry::getKey, headOne));
-            checkShortCircuitCollector("flatMappingShort", expected, 4, list::stream, MoreCollectors.groupingBy(
-                Entry::getKey, StreamEx.of("a", "b", "c").toSet(), headOne));
-            AtomicInteger cnt = new AtomicInteger();
-            Collector<Entry<String, List<String>>, ?, List<String>> headPeek = MoreCollectors.flatMapping(valuesStream
-                    .andThen(s -> s == null ? null : s.peek(x -> cnt.incrementAndGet())), MoreCollectors.head(1));
-            assertEquals(expected, StreamEx.of(list).collect(Collectors.groupingBy(Entry::getKey, headPeek)));
-            assertEquals(3, cnt.get());
-            cnt.set(0);
-            assertEquals(expected, StreamEx.of(list).collect(
-                MoreCollectors.groupingBy(Entry::getKey, StreamEx.of("a", "b", "c").toSet(), headPeek)));
-            assertEquals(3, cnt.get());
-        }
-        {
-            Map<String, List<String>> expected = EntryStream.of("a", asList("bb", "cc"), "b", asList("ee", "ff"), "c",
-                asList("gg")).toMap();
-            Collector<Entry<String, List<String>>, ?, List<String>> headTwo = MoreCollectors.flatMapping(valuesStream,
-                MoreCollectors.head(2));
-            checkCollector("flatMappingSubShort", expected, list::stream, Collectors.groupingBy(Entry::getKey, headTwo));
-            AtomicInteger openClose = new AtomicInteger();
-            boolean catched = false;
-            try {
-                Collector<Entry<String, List<String>>, ?, Map<String, List<String>>> groupingByException = Collectors
-                        .groupingBy(Entry::getKey, MoreCollectors.flatMapping(valuesStream.andThen(s -> {
-                            if (s == null)
-                                return null;
-                            openClose.incrementAndGet();
-                            return s.onClose(openClose::decrementAndGet).peek(e -> {
-                                if (e.equals("gg"))
-                                    throw new IllegalArgumentException(e);
-                            });
-                        }), MoreCollectors.head(2)));
-                list.stream().collect(MoreCollectors.collectingAndThen(groupingByException, res -> {
-                    assertEquals(0, openClose.get());
-                    return res;
-                }));
-            } catch (IllegalArgumentException e1) {
-                assertEquals("gg", e1.getMessage());
-                catched = true;
-            }
-            assertTrue(catched);
-        }
-        checkCollector("flatMapping-toList", asList(0, 1, 2, 3, 0, 1, 2, 0, 1, 2, 3, 4), asList(4, 3, 5)::stream,
-            MoreCollectors.flatMapping(x -> IntStreamEx.range(x).boxed()));
-    }
-
-    @Test(expected = IllegalStateException.class)
-    public void testFlatMappingExceptional() {
-        Stream.of(1, 2, 3).collect(MoreCollectors.flatMapping(x -> Stream.of(1, x).onClose(() -> {
-            if (x == 3)
-                throw new IllegalStateException();
-        }), Collectors.toList()));
-    }
-
-    @Test(expected = IllegalStateException.class)
-    public void testFlatMappingShortCircuitExceptional() {
-        Stream.of(1, 2, 3).collect(MoreCollectors.flatMapping(x -> Stream.of(1, x).onClose(() -> {
-            if (x == 3)
-                throw new IllegalStateException();
-        }), MoreCollectors.head(10)));
-    }
-
-    @Test
-    public void testFlatMappingExceptionalSuppressed() {
-        List<Collector<Integer, ?, List<Integer>>> downstreams = asList(MoreCollectors.head(10), Collectors.toList());
-        for (Collector<Integer, ?, List<Integer>> downstream : downstreams) {
-            try {
-                Stream.of(1, 2, 3).collect(MoreCollectors.flatMapping(x -> Stream.of(1, x).peek(y -> {
-                    throw new IllegalArgumentException();
-                }).onClose(() -> {
-                    throw new IllegalStateException();
-                }), downstream));
-            } catch (Exception e) {
-                assertTrue(e instanceof IllegalArgumentException);
-                assertTrue(e.getSuppressed()[0] instanceof IllegalStateException);
-                continue;
-            }
-            fail("No exception");
-        }
-    }
-
-    @Test
-    public void testCommonPrefix() {
-        checkCollectorEmpty("prefix", "", MoreCollectors.commonPrefix());
-        List<String> input = asList("abcdef", "abcdefg", "abcdfgfg", "abcefgh", "abcdfg");
-        checkShortCircuitCollector("prefix", "abc", input.size(), input::stream, MoreCollectors.commonPrefix());
-        List<CharSequence> inputSeq = asList(new StringBuffer("abcdef"), "abcdefg", "abcdfgfg", "abcefgh",
-            new StringBuilder("abcdfg"));
-        checkShortCircuitCollector("prefix", "abc", inputSeq.size(), inputSeq::stream, MoreCollectors.commonPrefix());
-        List<String> input2 = asList("abcdef", "abcdefg", "dabcdfgfg", "abcefgh", "abcdfg");
-        checkShortCircuitCollector("prefix", "", 3, input2::stream, MoreCollectors.commonPrefix());
-        List<String> inputHalf = new ArrayList<>();
-        inputHalf.addAll(Collections.nCopies(1000, "abc"));
-        inputHalf.addAll(Collections.nCopies(1000, "def"));
-        checkShortCircuitCollector("prefix", "", 1001, inputHalf::stream, MoreCollectors.commonPrefix());
-        List<String> inputSurrogate = asList("abc\ud801\udc2f", "abc\ud801\udc2f", "abc\ud801\udc14");
-        checkShortCircuitCollector("prefix", "abc", inputSurrogate.size(), inputSurrogate::stream, MoreCollectors
-                .commonPrefix());
-        List<String> inputSurrogateBad = asList("abc\ud801x", "abc\ud801y", "abc\ud801z");
-        checkShortCircuitCollector("prefix", "abc\ud801", inputSurrogateBad.size(), inputSurrogateBad::stream,
-            MoreCollectors.commonPrefix());
-        List<String> inputSurrogateMix = asList("abc\ud801\udc2f", "abc\ud801x", "abc\ud801\udc14");
-        checkShortCircuitCollector("prefix", "abc", inputSurrogateMix.size(), inputSurrogateMix::stream, MoreCollectors
-                .commonPrefix());
-    }
-
-    @Test
-    public void testCommonSuffix() {
-        checkCollectorEmpty("suffix", "", MoreCollectors.commonSuffix());
-        List<String> input = asList("defabc", "degfabc", "dfgfgabc", "efghabc", "dfgabc");
-        checkShortCircuitCollector("suffix", "abc", input.size(), input::stream, MoreCollectors.commonSuffix());
-        List<CharSequence> inputSeq = asList(new StringBuffer("degfabc"), "dfgfgabc", new StringBuilder("efghabc"),
-            "defabc", "dfgabc");
-        checkShortCircuitCollector("suffix", "abc", inputSeq.size(), inputSeq::stream, MoreCollectors.commonSuffix());
-        List<String> input2 = asList("defabc", "defgabc", "dabcdfgfg", "efghabc", "dfgabc");
-        checkShortCircuitCollector("suffix", "", 3, input2::stream, MoreCollectors.commonSuffix());
-        List<String> inputHalf = new ArrayList<>();
-        inputHalf.addAll(Collections.nCopies(1000, "abc"));
-        inputHalf.addAll(Collections.nCopies(1000, "def"));
-        checkShortCircuitCollector("suffix", "", 1001, inputHalf::stream, MoreCollectors.commonSuffix());
-        List<String> inputSurrogate = asList("\ud801\udc2fabc", "\ud802\udc2fabc", "\ud803\udc2fabc");
-        checkShortCircuitCollector("suffix", "abc", inputSurrogate.size(), inputSurrogate::stream, MoreCollectors
-                .commonSuffix());
-        List<String> inputSurrogateBad = asList("x\udc2fabc", "y\udc2fabc", "z\udc2fabc");
-        checkShortCircuitCollector("suffix", "\udc2fabc", inputSurrogateBad.size(), inputSurrogateBad::stream,
-            MoreCollectors.commonSuffix());
-        List<String> inputSurrogateMix = asList("\ud801\udc2fabc", "x\udc2fabc", "\ud801\udc14abc");
-        checkShortCircuitCollector("suffix", "abc", inputSurrogateMix.size(), inputSurrogateMix::stream, MoreCollectors
-                .commonSuffix());
-    }
-
-    @Test
-    public void testDominators() {
-        assertThrows(NullPointerException.class, () -> MoreCollectors.dominators(null));
-        List<String> input = asList("a/", "a/b/c/", "b/c/", "b/d/", "c/a/", "d/a/b/", "c/a/b/", "c/b/", "b/c/d/");
-        List<String> expected = asList("a/", "b/c/", "b/d/", "c/a/", "c/b/", "d/a/b/");
-        checkCollector("dominators", expected, () -> input.stream().sorted(), MoreCollectors.dominators((a, b) -> b
-                .startsWith(a)));
-
-        withRandom(r -> {
-            List<String> longInput = StreamEx.generate(
-                () -> IntStreamEx.of(r, r.nextInt(10) + 3, 'a', 'z').mapToObj(ch -> (char) ch).joining("/", "", "/"))
-                    .limit(1000).toList();
-
-            List<String> tmp = StreamEx.of(longInput).sorted().toList();
-            List<String> result = new ArrayList<>();
-            String curr, last;
-            curr = last = null;
-            for (String next : tmp) {
-                String oldLast = last;
-                last = curr;
-                curr = next;
-                if (last != null && curr.startsWith(last)) {
-                    curr = last;
-                    last = oldLast;
-                } else
-                    result.add(curr);
-            }
-            checkCollector("dominatorsLong", result, () -> longInput.stream().sorted(), MoreCollectors
-                    .dominators((a, b) -> b.startsWith(a)));
-        });
-    }
-
-    @Test
-    public void testIncreasingDominators() {
-        int[] input = { 1, 3, 4, 2, 1, 7, 5, 3, 4, 0, 4, 6, 7, 10, 4, 3, 2, 1 };
-        List<Integer> result = asList(1, 3, 4, 7, 10);
-        checkCollector("increasing", result, () -> IntStreamEx.of(input).boxed(), MoreCollectors
-                .dominators((a, b) -> a >= b));
-        withRandom(r -> {
-            int[] longInput = r.ints(10000, 0, 1000000).toArray();
-            List<Integer> longResult = new ArrayList<>();
-            int curMax = -1;
-            for (int val : longInput) {
-                if (val > curMax) {
-                    curMax = val;
-                    longResult.add(curMax);
-                }
-            }
-            checkCollector("increasingLong", longResult, () -> IntStreamEx.of(longInput).boxed(), MoreCollectors
-                    .dominators((a, b) -> a >= b));
-        });
-    }
-    
-    @Test
-    public void testMinMax() {
         assertThrows(NullPointerException.class, () -> MoreCollectors.minMax(null, String::concat));
         assertThrows(NullPointerException.class, () -> MoreCollectors.minMax(Comparator.naturalOrder(), null));
         List<String> input = asList("abc", "a", "asdf", "gdasa", "gffsd", "sfgs", "b", "c", "dsgs");
@@ -1618,7 +861,7 @@
         checkShortCircuitCollector("ifAllMatch: empty stream", Optional.of(Collections.emptyList()), 0, Stream::empty,
                 MoreCollectors.ifAllMatch(i -> true, Collectors.toList()));
     }
-    
+
     @Test
     public void testReducingWithZero() {
         assertThrows(NullPointerException.class, () -> MoreCollectors.reducingWithZero(0, null));
@@ -1632,7 +875,7 @@
         checkShortCircuitCollector("reducingWithZero: multiply", Optional.of(0), 32,
             () -> StreamEx.constant(2, 64), multiplication);
     }
-    
+
     @Test
     public void testReducingWithZeroAndIdentity() {
         assertThrows(NullPointerException.class, () -> MoreCollectors.reducingWithZero(0, 0, null));
@@ -1646,5 +889,4 @@
         checkShortCircuitCollector("reducingWithZero: multiply", 0, 32,
             () -> StreamEx.constant(2, 64), multiplication);
     }
-}
->>>>>>> 4316059c
+}