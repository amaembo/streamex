<<<<<<< HEAD
/*
 * Copyright 2015, 2020 StreamEx contributors
 *
 * Licensed under the Apache License, Version 2.0 (the "License");
 * you may not use this file except in compliance with the License.
 * You may obtain a copy of the License at
 *
 *     http://www.apache.org/licenses/LICENSE-2.0
 *
 * Unless required by applicable law or agreed to in writing, software
 * distributed under the License is distributed on an "AS IS" BASIS,
 * WITHOUT WARRANTIES OR CONDITIONS OF ANY KIND, either express or implied.
 * See the License for the specific language governing permissions and
 * limitations under the License.
 */
package one.util.streamex;

import java.util.ArrayList;
import java.util.Collections;
import java.util.Comparator;
import java.util.List;
import java.util.Map;
import java.util.Map.Entry;
import java.util.Objects;
import java.util.Random;
import java.util.Spliterator;
import java.util.Spliterators;
import java.util.concurrent.ConcurrentLinkedQueue;
import java.util.concurrent.ThreadLocalRandom;
import java.util.concurrent.atomic.AtomicBoolean;
import java.util.concurrent.atomic.AtomicInteger;
import java.util.function.Consumer;
import java.util.function.Function;
import java.util.function.IntConsumer;
import java.util.function.Predicate;
import java.util.function.Supplier;
import java.util.stream.Collector;
import java.util.stream.Collectors;
import java.util.stream.Stream;

import org.junit.ComparisonFailure;

import static one.util.streamex.Internals.TailSpliterator;
import static one.util.streamex.Internals.finished;
import static org.junit.Assert.assertEquals;
import static org.junit.Assert.assertFalse;
import static org.junit.Assert.assertNotNull;
import static org.junit.Assert.assertNull;
import static org.junit.Assert.assertTrue;
import static org.junit.Assert.fail;

/**
 * @author Tagir Valeev
 */
public class TestHelpers {

    enum Mode {
        NORMAL, SPLITERATOR, PARALLEL, APPEND, PREPEND, RANDOM
    }

    static class StreamSupplier<T> {
        final Mode mode;
        final Supplier<Stream<T>> base;

        public StreamSupplier(Supplier<Stream<T>> base, Mode mode) {
            this.base = base;
            this.mode = mode;
        }

        public Stream<T> get() {
            Stream<T> res = base.get();
            switch (mode) {
            case NORMAL:
            case SPLITERATOR: 
                return res.sequential();
            case PARALLEL:
                return res.parallel();
            case APPEND:
                // using Stream.empty() or Arrays.asList() here is optimized out
                // in append/prepend which is undesired
                return StreamEx.of(res.parallel()).append(new ConcurrentLinkedQueue<>());
            case PREPEND:
                return StreamEx.of(res.parallel()).prepend(new ConcurrentLinkedQueue<>());
            case RANDOM:
                return StreamEx.of(new EmptyingSpliterator<>(res.parallel().spliterator())).parallel();
            default:
                throw new InternalError("Unsupported mode: " + mode);
            }
        }

        @Override
        public String toString() {
            return mode.toString();
        }
    }

    public static class StreamExSupplier<T> extends StreamSupplier<T> {

        public StreamExSupplier(Supplier<Stream<T>> base, Mode mode) {
            super(base, mode);
        }

        @Override
        public StreamEx<T> get() {
            if (mode == Mode.SPLITERATOR)
                return StreamEx.of(base.get().spliterator());
            return StreamEx.of(super.get());
        }
    }

    public static class EntryStreamSupplier<K, V> extends StreamSupplier<Map.Entry<K, V>> {

        public EntryStreamSupplier(Supplier<Stream<Map.Entry<K, V>>> base, Mode mode) {
            super(base, mode);
        }

        @Override
        public EntryStream<K, V> get() {
            return EntryStream.of(super.get());
        }
    }

    public static class Point {
        public final double x, y;

        public Point(double x, double y) {
            this.x = x;
            this.y = y;
        }

        public double distance(Point o) {
            return Math.sqrt((x - o.x) * (x - o.x) + (y - o.y) * (y - o.y));
        }
    }

    public static <T> List<StreamExSupplier<T>> streamEx(Supplier<Stream<T>> base) {
        return StreamEx.of(Mode.values()).map(mode -> new StreamExSupplier<>(base, mode)).toList();
    }

    /**
     * Run the consumer once feeding it with RNG initialized with auto-generated seed
     * adding the seed value to every failed assertion message
     * 
     * @param cons consumer to run
     */
    public static void withRandom(Consumer<Random> cons) {
        long seed = ThreadLocalRandom.current().nextLong();
        withRandom(seed, cons);
    }

    /**
     * Run the consumer once feeding it with RNG initialized with given seed
     * adding the seed value to every failed assertion message
     * 
     * @param seed random seed to use
     * @param cons consumer to run
     */
    public static void withRandom(long seed, Consumer<Random> cons) {
        Random random = new Random(seed);
        withMessage("Using new Random(" + seed + ")", () -> cons.accept(random));
    }
    
    /**
     * Run the runnable automatically adding given message to every failed assertion
     * 
     * @param message message to prepend
     * @param r runnable to run
     */
    private static void withMessage(String message, Runnable r) {
        try {
            r.run();
        } catch (ComparisonFailure cmp) {
            ComparisonFailure ex = new ComparisonFailure(message + ": " + cmp.getMessage(), cmp.getExpected(), cmp
                    .getActual());
            ex.setStackTrace(cmp.getStackTrace());
            throw ex;
        } catch (AssertionError err) {
            AssertionError ex = new AssertionError(message + ": " + err.getMessage(), err.getCause());
            ex.setStackTrace(err.getStackTrace());
            throw ex;
        } catch (RuntimeException | Error err) {
            throw new RuntimeException(message + ": " + err.getMessage(), err);
        }
    }

    public static void repeat(int times, IntConsumer consumer) {
        for (int i = 1; i <= times; i++) {
            int finalI = i;
            withMessage("#" + i, () -> consumer.accept(finalI));
        }
    }

    public static <T> void streamEx(Supplier<Stream<T>> base, Consumer<StreamExSupplier<T>> consumer) {
        for (StreamExSupplier<T> supplier : StreamEx.of(Mode.values()).map(mode -> new StreamExSupplier<>(base, mode))) {
            withMessage(supplier.toString(), () -> consumer.accept(supplier));
        }
    }

    public static <T> void emptyStreamEx(Class<T> clazz, Consumer<StreamExSupplier<T>> consumer) {
        streamEx(Stream::empty, consumer);
    }

    public static <K, V> void entryStream(Supplier<Stream<Map.Entry<K, V>>> base,
        Consumer<EntryStreamSupplier<K, V>> consumer) {
        for (EntryStreamSupplier<K, V> supplier : StreamEx.of(Mode.values()).map(
            mode -> new EntryStreamSupplier<>(base, mode))) {
            withMessage(supplier.toString(), () -> consumer.accept(supplier));
        }
    }

    /**
     * Spliterator which randomly inserts empty spliterators on splitting
     * 
     * @author Tagir Valeev
     *
     * @param <T> type of the elements
     */
    private static class EmptyingSpliterator<T> implements Spliterator<T> {
        private Spliterator<T> source;

        public EmptyingSpliterator(Spliterator<T> source) {
            this.source = Objects.requireNonNull(source);
        }

        @Override
        public boolean tryAdvance(Consumer<? super T> action) {
            return source.tryAdvance(action);
        }

        @Override
        public void forEachRemaining(Consumer<? super T> action) {
            source.forEachRemaining(action);
        }

        @Override
        public Comparator<? super T> getComparator() {
            return source.getComparator();
        }

        @Override
        public Spliterator<T> trySplit() {
            Spliterator<T> source = this.source;
            switch (ThreadLocalRandom.current().nextInt(3)) {
            case 0:
                return Spliterators.emptySpliterator();
            case 1:
                this.source = Spliterators.emptySpliterator();
                return source;
            default:
                Spliterator<T> split = source.trySplit();
                return split == null ? null : new EmptyingSpliterator<>(split);
            }
        }

        @Override
        public long estimateSize() {
            return source.estimateSize();
        }

        @Override
        public int characteristics() {
            return source.characteristics();
        }
    }

    public static <T, R> void checkCollectorEmpty(String message, R expected, Collector<T, ?, R> collector) {
        if (finished(collector) != null)
            checkShortCircuitCollector(message, expected, 0, Stream::empty, collector);
        else
            checkCollector(message, expected, Stream::empty, collector);
    }

    public static <T, TT extends T, R> void checkShortCircuitCollector(String message, R expected,
        int expectedConsumedElements, Supplier<Stream<TT>> base, Collector<T, ?, R> collector) {
        checkShortCircuitCollector(message, expected, expectedConsumedElements, base, collector, false);
    }

    public static <T, TT extends T, R> void checkShortCircuitCollector(String message, R expected,
        int expectedConsumedElements, Supplier<Stream<TT>> base, Collector<T, ?, R> collector, boolean skipIdentity) {
        assertNotNull(message, finished(collector));
        Collector<T, ?, R> withIdentity = Collectors.collectingAndThen(collector, Function.identity());
        for (StreamExSupplier<TT> supplier : streamEx(base)) {
            AtomicInteger counter = new AtomicInteger();
            assertEquals(message + ": " + supplier, expected, supplier.get().peek(t -> counter.incrementAndGet())
                    .collect(collector));
            if (!supplier.get().isParallel())
                assertEquals(message + ": " + supplier + ": consumed: ", expectedConsumedElements, counter.get());
            if (!skipIdentity)
                assertEquals(message + ": " + supplier, expected, supplier.get().collect(withIdentity));
        }
    }

    public static <T, TT extends T, R> void checkCollector(String message, R expected, Supplier<Stream<TT>> base,
        Collector<T, ?, R> collector) {
        // use checkShortCircuitCollector for CancellableCollector
        assertNull(message, finished(collector));
        for (StreamExSupplier<TT> supplier : streamEx(base)) {
            assertEquals(message + ": " + supplier, expected, supplier.get().collect(collector));
        }
    }

    public static <T> void checkSpliterator(String msg, Supplier<Spliterator<T>> supplier) {
        List<T> expected = new ArrayList<>();
        supplier.get().forEachRemaining(expected::add);
        checkSpliterator(msg, expected, supplier);
    }

    /*
     * Tests whether spliterators produced by given supplier produce the
     * expected result under various splittings
     * 
     * This test is single-threaded. Its behavior is randomized, but random seed
     * will be printed in case of failure, so the results could be reproduced
     */
    public static <T> void checkSpliterator(String msg, List<T> expected, Supplier<Spliterator<T>> supplier) {
        List<T> seq = new ArrayList<>();

        // Test characteristics
        Spliterator<T> forCharacteristics = supplier.get();
        if (forCharacteristics.hasCharacteristics(Spliterator.SORTED)) {
            forCharacteristics.getComparator(); // must not fail
        }
        assertTrue(forCharacteristics.estimateSize() >= 0);

        // Test forEachRemaining
        Spliterator<T> sequential = supplier.get();
        sequential.forEachRemaining(seq::add);
        assertFalse(msg, sequential.tryAdvance(t -> fail(msg + ": Advance called with " + t)));
        sequential.forEachRemaining(t -> fail(msg + ": Advance called with " + t));
        assertEquals(msg, expected, seq);

        // Test tryAdvance
        seq.clear();
        sequential = supplier.get();
        while (true) {
            AtomicBoolean called = new AtomicBoolean();
            boolean res = sequential.tryAdvance(t -> {
                seq.add(t);
                called.set(true);
            });
            if (res != called.get()) {
                fail(msg
                    + (res ? ": Consumer not called, but spliterator returned true"
                            : ": Consumer called, but spliterator returned false"));
            }
            if (!res)
                break;
        }
        assertFalse(msg, sequential.tryAdvance(t -> fail(msg + ": Advance called with " + t)));
        assertEquals(msg, expected, seq);
        
        // Test TailSpliterator
        if (sequential instanceof TailSpliterator) {
            seq.clear();
            TailSpliterator.forEachWithTail(supplier.get(), seq::add);
            assertEquals(msg, expected, seq);
            seq.clear();
            sequential = supplier.get();
            while (sequential != null) {
                sequential = TailSpliterator.tryAdvanceWithTail(sequential, seq::add);
            }
        }
        assertEquals(msg, expected, seq);
        
        // Test advance+remaining
        for (int i = 1; i < Math.min(4, expected.size() - 1); i++) {
            seq.clear();
            sequential = supplier.get();
            for (int j = 0; j < i; j++) assertTrue(msg, sequential.tryAdvance(seq::add));
            sequential.forEachRemaining(seq::add);
            assertEquals(msg, expected, seq);
        }

        // Test trySplit
        withRandom(r -> {
            repeat(500, n -> {
                Spliterator<T> spliterator = supplier.get();
                List<Spliterator<T>> spliterators = new ArrayList<>();
                spliterators.add(spliterator);
                int p = r.nextInt(10) + 2;
                for (int i = 0; i < p; i++) {
                    int idx = r.nextInt(spliterators.size());
                    Spliterator<T> split = spliterators.get(idx).trySplit();
                    if (split != null)
                        spliterators.add(idx, split);
                }
                List<Integer> order = IntStreamEx.ofIndices(spliterators).boxed().toList();
                Collections.shuffle(order, r);
                List<T> list = StreamEx.of(order).mapToEntry(idx -> {
                    Spliterator<T> s = spliterators.get(idx);
                    Stream.Builder<T> builder = Stream.builder();
                    s.forEachRemaining(builder);
                    assertFalse(msg, s.tryAdvance(t -> fail(msg + ": Advance called with " + t)));
                    s.forEachRemaining(t -> fail(msg + ": Advance called with " + t));
                    return builder.build();
                }).sortedBy(Entry::getKey).values().flatMap(Function.identity()).toList();
                assertEquals(msg, expected, list);
            });
            repeat(500, n -> {
                Spliterator<T> spliterator = supplier.get();
                List<Spliterator<T>> spliterators = new ArrayList<>();
                spliterators.add(spliterator);
                int p = r.nextInt(30) + 2;
                for (int i = 0; i < p; i++) {
                    int idx = r.nextInt(spliterators.size());
                    Spliterator<T> split = spliterators.get(idx).trySplit();
                    if (split != null)
                        spliterators.add(idx, split);
                }
                List<List<T>> results = StreamEx.<List<T>>generate(ArrayList::new).limit(spliterators.size())
                        .toList();
                int count = spliterators.size();
                while (count > 0) {
                    int i;
                    do {
                        i = r.nextInt(spliterators.size());
                        spliterator = spliterators.get(i);
                    } while (spliterator == null);
                    if (!spliterator.tryAdvance(results.get(i)::add)) {
                        spliterators.set(i, null);
                        count--;
                    }
                }
                List<T> list = StreamEx.of(results).flatMap(List::stream).toList();
                assertEquals(msg, expected, list);
            });
        });
    }

    public static <T> void consumeElement(Spliterator<T> spliterator, T element) {
        boolean[] consumed = {false};
        assertTrue(spliterator.tryAdvance(x -> {
            assertEquals(element, x);
            consumed[0] = true;
        }));
        assertTrue(consumed[0]);
    }

    public static void checkIllegalStateException(Runnable r, String key, String value1, String value2) {
        try {
            r.run();
            fail("no exception");
        } catch (IllegalStateException ex) {
            String exmsg = ex.getMessage();
            if (!exmsg.equals("Duplicate entry for key '" + key + "' (attempt to merge values '" + value1 + "' and '"
                + value2 + "')")
                && !exmsg.equals("Duplicate entry for key '" + key + "' (attempt to merge values '" + value2
                    + "' and '" + value1 + "')")
                && !exmsg.equals("java.lang.IllegalStateException: Duplicate entry for key '" + key
                    + "' (attempt to merge values '" + value1 + "' and '" + value2 + "')")
                && !exmsg.equals("java.lang.IllegalStateException: Duplicate entry for key '" + key
                    + "' (attempt to merge values '" + value2 + "' and '" + value1 + "')"))
                fail("wrong exception message: " + exmsg);
        }
    }

    @FunctionalInterface
    public interface Statement {
        void evaluate() throws Throwable;
    }

    public static void assertStatementThrows(Class<? extends Throwable> expected,
                                             Predicate<? super String> checkExceptionAction,
                                             Statement statement) {
        try {
            statement.evaluate();
        } catch (Throwable e) {
            if (!expected.isAssignableFrom(e.getClass())) {
                throw new AssertionError("Unexpected exception, " +
                        "expected<" + expected.getName() + "> " +
                        "but was<" + e.getClass().getName() + ">", e);
            }
            if (!checkExceptionAction.test(e.getMessage())) {
                fail("Unexpected exception<" + e.getMessage() + ">");
            }
            return;
        }
        fail("Expected exception: " + expected.getName());
    }

    public static <T> Spliterator<T> emptySpliteratorWithExactSize(long exactSize) {
        return new Spliterators.AbstractSpliterator<T>(0, Spliterator.SIZED) {

            @Override
            public long getExactSizeIfKnown() {
                return exactSize;
            }

            @Override
            public boolean tryAdvance(Consumer<? super T> ignored) {
                return false;
            }
        };
    }

    public static void checkAsString(String expected, EntryStream<?, ?> stream) {
        assertEquals(expected, stream.join("->").joining(";"));
    }
}
=======
/*
 * Copyright 2015, 2019 StreamEx contributors
 *
 * Licensed under the Apache License, Version 2.0 (the "License");
 * you may not use this file except in compliance with the License.
 * You may obtain a copy of the License at
 *
 *     http://www.apache.org/licenses/LICENSE-2.0
 *
 * Unless required by applicable law or agreed to in writing, software
 * distributed under the License is distributed on an "AS IS" BASIS,
 * WITHOUT WARRANTIES OR CONDITIONS OF ANY KIND, either express or implied.
 * See the License for the specific language governing permissions and
 * limitations under the License.
 */
package one.util.streamex;

import java.util.ArrayList;
import java.util.Collections;
import java.util.Comparator;
import java.util.List;
import java.util.Map;
import java.util.Map.Entry;
import java.util.Objects;
import java.util.Random;
import java.util.Set;
import java.util.Spliterator;
import java.util.Spliterators;
import java.util.concurrent.ConcurrentLinkedQueue;
import java.util.concurrent.ThreadLocalRandom;
import java.util.concurrent.atomic.AtomicBoolean;
import java.util.concurrent.atomic.AtomicInteger;
import java.util.function.Consumer;
import java.util.function.Function;
import java.util.function.IntConsumer;
import java.util.function.Predicate;
import java.util.function.Supplier;
import java.util.stream.Collector;
import java.util.stream.Collectors;
import java.util.stream.IntStream;
import java.util.stream.LongStream;
import java.util.stream.Stream;

import org.junit.ComparisonFailure;

import static one.util.streamex.Internals.TailSpliterator;
import static one.util.streamex.Internals.finished;
import static org.junit.Assert.assertEquals;
import static org.junit.Assert.assertFalse;
import static org.junit.Assert.assertNotNull;
import static org.junit.Assert.assertNull;
import static org.junit.Assert.assertTrue;
import static org.junit.Assert.fail;

/**
 * @author Tagir Valeev
 */
public class TestHelpers {

    enum Mode {
        NORMAL, SPLITERATOR, PARALLEL, APPEND, PREPEND, RANDOM
    }

    static class StreamSupplier<T> {
        final Mode mode;
        final Supplier<Stream<T>> base;

        public StreamSupplier(Supplier<Stream<T>> base, Mode mode) {
            this.base = base;
            this.mode = mode;
        }

        public Stream<T> get() {
            Stream<T> res = base.get();
            switch (mode) {
            case NORMAL:
            case SPLITERATOR: 
                return res.sequential();
            case PARALLEL:
                return res.parallel();
            case APPEND:
                // using Stream.empty() or Arrays.asList() here is optimized out
                // in append/prepend which is undesired
                return StreamEx.of(res.parallel()).append(new ConcurrentLinkedQueue<>());
            case PREPEND:
                return StreamEx.of(res.parallel()).prepend(new ConcurrentLinkedQueue<>());
            case RANDOM:
                return StreamEx.of(new EmptyingSpliterator<>(res.parallel().spliterator())).parallel();
            default:
                throw new InternalError("Unsupported mode: " + mode);
            }
        }

        @Override
        public String toString() {
            return mode.toString();
        }
    }

    static class StreamExSupplier<T> extends StreamSupplier<T> {

        public StreamExSupplier(Supplier<Stream<T>> base, Mode mode) {
            super(base, mode);
        }

        @Override
        public StreamEx<T> get() {
            if (mode == Mode.SPLITERATOR)
                return StreamEx.of(base.get().spliterator());
            return StreamEx.of(super.get());
        }
    }

    static class EntryStreamSupplier<K, V> extends StreamSupplier<Map.Entry<K, V>> {

        public EntryStreamSupplier(Supplier<Stream<Map.Entry<K, V>>> base, Mode mode) {
            super(base, mode);
        }

        @Override
        public EntryStream<K, V> get() {
            return EntryStream.of(super.get());
        }
    }

    static <T> List<StreamExSupplier<T>> streamEx(Supplier<Stream<T>> base) {
        return StreamEx.of(Mode.values()).map(mode -> new StreamExSupplier<>(base, mode)).toList();
    }

    /**
     * Run the consumer once feeding it with RNG initialized with auto-generated seed
     * adding the seed value to every failed assertion message
     * 
     * @param cons consumer to run
     */
    static void withRandom(Consumer<Random> cons) {
        long seed = ThreadLocalRandom.current().nextLong();
        withRandom(seed, cons);
    }

    /**
     * Run the consumer once feeding it with RNG initialized with given seed
     * adding the seed value to every failed assertion message
     * 
     * @param seed random seed to use
     * @param cons consumer to run
     */
    static void withRandom(long seed, Consumer<Random> cons) {
        Random random = new Random(seed);
        withMessage("Using new Random(" + seed + ")", () -> cons.accept(random));
    }
    
    /**
     * Run the runnable automatically adding given message to every failed assertion
     * 
     * @param message message to prepend
     * @param r runnable to run
     */
    private static void withMessage(String message, Runnable r) {
        try {
            r.run();
        } catch (ComparisonFailure cmp) {
            ComparisonFailure ex = new ComparisonFailure(message + ": " + cmp.getMessage(), cmp.getExpected(), cmp
                    .getActual());
            ex.setStackTrace(cmp.getStackTrace());
            throw ex;
        } catch (AssertionError err) {
            AssertionError ex = new AssertionError(message + ": " + err.getMessage(), err.getCause());
            ex.setStackTrace(err.getStackTrace());
            throw ex;
        } catch (RuntimeException | Error err) {
            throw new RuntimeException(message + ": " + err.getMessage(), err);
        }
    }

    static void repeat(int times, IntConsumer consumer) {
        for (int i = 1; i <= times; i++) {
            int finalI = i;
            withMessage("#" + i, () -> consumer.accept(finalI));
        }
    }

    static <T> void streamEx(Supplier<Stream<T>> base, Consumer<StreamExSupplier<T>> consumer) {
        for (StreamExSupplier<T> supplier : StreamEx.of(Mode.values()).map(mode -> new StreamExSupplier<>(base, mode))) {
            withMessage(supplier.toString(), () -> consumer.accept(supplier));
        }
    }

    static void intStreamEx(Supplier<IntStream> base, Consumer<IntStreamEx> consumer) {
        streamEx(() -> base.get().boxed(), s -> consumer.accept(s.get().mapToInt(x -> x)));
    }
    
    static void longStreamEx(Supplier<LongStream> base, Consumer<LongStreamEx> consumer) {
        streamEx(() -> base.get().boxed(), s -> consumer.accept(s.get().mapToLong(x -> x)));
    }

    static <T> void emptyStreamEx(Class<T> clazz, Consumer<StreamExSupplier<T>> consumer) {
        streamEx(Stream::<T>empty, consumer);
    }

    static <K, V> void entryStream(Supplier<Stream<Map.Entry<K, V>>> base, Consumer<EntryStreamSupplier<K, V>> consumer) {
        for (EntryStreamSupplier<K, V> supplier : StreamEx.of(Mode.values()).map(
            mode -> new EntryStreamSupplier<>(base, mode))) {
            withMessage(supplier.toString(), () -> consumer.accept(supplier));
        }
    }

    /**
     * Spliterator which randomly inserts empty spliterators on splitting
     * 
     * @author Tagir Valeev
     *
     * @param <T> type of the elements
     */
    private static class EmptyingSpliterator<T> implements Spliterator<T> {
        private Spliterator<T> source;

        public EmptyingSpliterator(Spliterator<T> source) {
            this.source = Objects.requireNonNull(source);
        }

        @Override
        public boolean tryAdvance(Consumer<? super T> action) {
            return source.tryAdvance(action);
        }

        @Override
        public void forEachRemaining(Consumer<? super T> action) {
            source.forEachRemaining(action);
        }

        @Override
        public Comparator<? super T> getComparator() {
            return source.getComparator();
        }

        @Override
        public Spliterator<T> trySplit() {
            Spliterator<T> source = this.source;
            switch (ThreadLocalRandom.current().nextInt(3)) {
            case 0:
                return Spliterators.emptySpliterator();
            case 1:
                this.source = Spliterators.emptySpliterator();
                return source;
            default:
                Spliterator<T> split = source.trySplit();
                return split == null ? null : new EmptyingSpliterator<>(split);
            }
        }

        @Override
        public long estimateSize() {
            return source.estimateSize();
        }

        @Override
        public int characteristics() {
            return source.characteristics();
        }
    }

    static <T, R> void checkCollectorEmpty(String message, R expected, Collector<T, ?, R> collector) {
        if (finished(collector) != null)
            checkShortCircuitCollector(message, expected, 0, Stream::empty, collector);
        else
            checkCollector(message, expected, Stream::empty, collector);
    }

    static <T, TT extends T, R> void checkShortCircuitCollector(String message, R expected,
            int expectedConsumedElements, Supplier<Stream<TT>> base, Collector<T, ?, R> collector) {
        checkShortCircuitCollector(message, expected, expectedConsumedElements, base, collector, false);
    }

    static <T, TT extends T, R> void checkShortCircuitCollector(String message, R expected,
            int expectedConsumedElements, Supplier<Stream<TT>> base, Collector<T, ?, R> collector, boolean skipIdentity) {
        assertNotNull(message, finished(collector));
        Collector<T, ?, R> withIdentity = Collectors.collectingAndThen(collector, Function.identity());
        for (StreamExSupplier<TT> supplier : streamEx(base)) {
            AtomicInteger counter = new AtomicInteger();
            assertEquals(message + ": " + supplier, expected, supplier.get().peek(t -> counter.incrementAndGet())
                    .collect(collector));
            if (!supplier.get().isParallel())
                assertEquals(message + ": " + supplier + ": consumed: ", expectedConsumedElements, counter.get());
            if (!skipIdentity)
                assertEquals(message + ": " + supplier, expected, supplier.get().collect(withIdentity));
        }
    }

    static <T, TT extends T, R> void checkCollector(String message, R expected, Supplier<Stream<TT>> base,
            Collector<T, ?, R> collector) {
        // use checkShortCircuitCollector for CancellableCollector
        assertNull(message, finished(collector));
        for (StreamExSupplier<TT> supplier : streamEx(base)) {
            assertEquals(message + ": " + supplier, expected, supplier.get().collect(collector));
        }
    }

    static <T> void checkSpliterator(String msg, Supplier<Spliterator<T>> supplier) {
        List<T> expected = new ArrayList<>();
        supplier.get().forEachRemaining(expected::add);
        checkSpliterator(msg, expected, supplier);
    }

    /*
     * Tests whether spliterators produced by given supplier produce the
     * expected result under various splittings
     * 
     * This test is single-threaded. Its behavior is randomized, but random seed
     * will be printed in case of failure, so the results could be reproduced
     */
    static <T> void checkSpliterator(String msg, List<T> expected, Supplier<Spliterator<T>> supplier) {
        List<T> seq = new ArrayList<>();

        // Test characteristics
        Spliterator<T> forCharacteristics = supplier.get();
        if (forCharacteristics.hasCharacteristics(Spliterator.SORTED)) {
            forCharacteristics.getComparator(); // must not fail
        }
        assertTrue(forCharacteristics.estimateSize() >= 0);

        // Test forEachRemaining
        Spliterator<T> sequential = supplier.get();
        sequential.forEachRemaining(seq::add);
        assertFalse(msg, sequential.tryAdvance(t -> fail(msg + ": Advance called with " + t)));
        sequential.forEachRemaining(t -> fail(msg + ": Advance called with " + t));
        assertEquals(msg, expected, seq);

        // Test tryAdvance
        seq.clear();
        sequential = supplier.get();
        while (true) {
            AtomicBoolean called = new AtomicBoolean();
            boolean res = sequential.tryAdvance(t -> {
                seq.add(t);
                called.set(true);
            });
            if (res != called.get()) {
                fail(msg
                    + (res ? ": Consumer not called, but spliterator returned true"
                            : ": Consumer called, but spliterator returned false"));
            }
            if (!res)
                break;
        }
        assertFalse(msg, sequential.tryAdvance(t -> fail(msg + ": Advance called with " + t)));
        assertEquals(msg, expected, seq);
        
        // Test TailSpliterator
        if (sequential instanceof TailSpliterator) {
            seq.clear();
            TailSpliterator.forEachWithTail(supplier.get(), seq::add);
            assertEquals(msg, expected, seq);
            seq.clear();
            sequential = supplier.get();
            while (sequential != null) {
                sequential = TailSpliterator.tryAdvanceWithTail(sequential, seq::add);
            }
        }
        assertEquals(msg, expected, seq);
        
        // Test advance+remaining
        for (int i = 1; i < Math.min(4, expected.size() - 1); i++) {
            seq.clear();
            sequential = supplier.get();
            for (int j = 0; j < i; j++) assertTrue(msg, sequential.tryAdvance(seq::add));
            sequential.forEachRemaining(seq::add);
            assertEquals(msg, expected, seq);
        }

        // Test trySplit
        withRandom(r -> {
            repeat(500, n -> {
                Spliterator<T> spliterator = supplier.get();
                List<Spliterator<T>> spliterators = new ArrayList<>();
                spliterators.add(spliterator);
                int p = r.nextInt(10) + 2;
                for (int i = 0; i < p; i++) {
                    int idx = r.nextInt(spliterators.size());
                    Spliterator<T> split = spliterators.get(idx).trySplit();
                    if (split != null)
                        spliterators.add(idx, split);
                }
                List<Integer> order = IntStreamEx.ofIndices(spliterators).boxed().toList();
                Collections.shuffle(order, r);
                List<T> list = StreamEx.of(order).mapToEntry(idx -> {
                    Spliterator<T> s = spliterators.get(idx);
                    Stream.Builder<T> builder = Stream.builder();
                    s.forEachRemaining(builder);
                    assertFalse(msg, s.tryAdvance(t -> fail(msg + ": Advance called with " + t)));
                    s.forEachRemaining(t -> fail(msg + ": Advance called with " + t));
                    return builder.build();
                }).sortedBy(Entry::getKey).values().flatMap(Function.identity()).toList();
                assertEquals(msg, expected, list);
            });
            repeat(500, n -> {
                Spliterator<T> spliterator = supplier.get();
                List<Spliterator<T>> spliterators = new ArrayList<>();
                spliterators.add(spliterator);
                int p = r.nextInt(30) + 2;
                for (int i = 0; i < p; i++) {
                    int idx = r.nextInt(spliterators.size());
                    Spliterator<T> split = spliterators.get(idx).trySplit();
                    if (split != null)
                        spliterators.add(idx, split);
                }
                List<List<T>> results = StreamEx.<List<T>>generate(ArrayList::new).limit(spliterators.size())
                        .toList();
                int count = spliterators.size();
                while (count > 0) {
                    int i;
                    do {
                        i = r.nextInt(spliterators.size());
                        spliterator = spliterators.get(i);
                    } while (spliterator == null);
                    if (!spliterator.tryAdvance(results.get(i)::add)) {
                        spliterators.set(i, null);
                        count--;
                    }
                }
                List<T> list = StreamEx.of(results).flatMap(List::stream).toList();
                assertEquals(msg, expected, list);
            });
        });
    }

    static <T> void consumeElement(Spliterator<T> spliterator, T element) {
        boolean[] consumed = {false};
        assertTrue(spliterator.tryAdvance(x -> {
            assertEquals(element, x);
            consumed[0] = true;
        }));
        assertTrue(consumed[0]);
    }

    static <T> void consumeElement(Spliterator<T> spliterator, Set<T> remainingElements) {
        boolean[] consumed = {false};
        assertTrue(spliterator.tryAdvance(x -> {
            assertTrue(remainingElements.remove(x));
            consumed[0] = true;
        }));
        assertTrue(consumed[0]);
    }
    
    static void checkIllegalStateException(Runnable r, String key, String value1, String value2) {
        try {
            r.run();
            fail("no exception");
        } catch (IllegalStateException ex) {
            String exmsg = ex.getMessage();
            if (!exmsg.equals("Duplicate entry for key '" + key + "' (attempt to merge values '" + value1 + "' and '"
                + value2 + "')")
                && !exmsg.equals("Duplicate entry for key '" + key + "' (attempt to merge values '" + value2
                    + "' and '" + value1 + "')")
                && !exmsg.equals("java.lang.IllegalStateException: Duplicate entry for key '" + key
                    + "' (attempt to merge values '" + value1 + "' and '" + value2 + "')")
                && !exmsg.equals("java.lang.IllegalStateException: Duplicate entry for key '" + key
                    + "' (attempt to merge values '" + value2 + "' and '" + value1 + "')"))
                fail("wrong exception message: " + exmsg);
        }
    }

    @FunctionalInterface
    interface Statement {
        void evaluate() throws Throwable;
    }

    static void assertThrows(Class<? extends Throwable> expected, Statement statement) {
        assertThrows(expected, msg -> true, statement);
    }

    static void assertThrows(Class<? extends Throwable> expected, Predicate<? super String> checkExceptionAction,
                             Statement statement) {
        try {
            statement.evaluate();
        } catch (Throwable e) {
            if (!expected.isAssignableFrom(e.getClass())) {
                throw new AssertionError("Unexpected exception, " +
                        "expected<" + expected.getName() + "> " +
                        "but was<" + e.getClass().getName() + ">", e);
            }
            if (!checkExceptionAction.test(e.getMessage())) {
                fail("Unexpected exception<" + e.getMessage() + ">");
            }
            return;
        }
        fail("Expected exception: " + expected.getName());
    }

    static <T> Spliterator<T> emptySpliteratorWithExactSize(long exactSize) {
        return new Spliterators.AbstractSpliterator<T>(0, Spliterator.SIZED) {

            @Override
            public long getExactSizeIfKnown() {
                return exactSize;
            }

            @Override
            public boolean tryAdvance(Consumer<? super T> ignored) {
                return false;
            }
        };
    }
}
>>>>>>> 2be61c5f
<|MERGE_RESOLUTION|>--- conflicted
+++ resolved
@@ -1,4 +1,3 @@
-<<<<<<< HEAD
 /*
  * Copyright 2015, 2020 StreamEx contributors
  *
@@ -24,6 +23,7 @@
 import java.util.Map.Entry;
 import java.util.Objects;
 import java.util.Random;
+import java.util.Set;
 import java.util.Spliterator;
 import java.util.Spliterators;
 import java.util.concurrent.ConcurrentLinkedQueue;
@@ -37,6 +37,8 @@
 import java.util.function.Supplier;
 import java.util.stream.Collector;
 import java.util.stream.Collectors;
+import java.util.stream.IntStream;
+import java.util.stream.LongStream;
 import java.util.stream.Stream;
 
 import org.junit.ComparisonFailure;
@@ -197,8 +199,16 @@
         }
     }
 
+    public static void intStreamEx(Supplier<IntStream> base, Consumer<IntStreamEx> consumer) {
+        streamEx(() -> base.get().boxed(), s -> consumer.accept(s.get().mapToInt(x -> x)));
+    }
+
+    public static void longStreamEx(Supplier<LongStream> base, Consumer<LongStreamEx> consumer) {
+        streamEx(() -> base.get().boxed(), s -> consumer.accept(s.get().mapToLong(x -> x)));
+    }
+
     public static <T> void emptyStreamEx(Class<T> clazz, Consumer<StreamExSupplier<T>> consumer) {
-        streamEx(Stream::empty, consumer);
+        streamEx(Stream::<T>empty, consumer);
     }
 
     public static <K, V> void entryStream(Supplier<Stream<Map.Entry<K, V>>> base,
@@ -437,6 +447,15 @@
         assertTrue(consumed[0]);
     }
 
+    public static <T> void consumeElement(Spliterator<T> spliterator, Set<T> remainingElements) {
+        boolean[] consumed = {false};
+        assertTrue(spliterator.tryAdvance(x -> {
+            assertTrue(remainingElements.remove(x));
+            consumed[0] = true;
+        }));
+        assertTrue(consumed[0]);
+    }
+
     public static void checkIllegalStateException(Runnable r, String key, String value1, String value2) {
         try {
             r.run();
@@ -444,13 +463,13 @@
         } catch (IllegalStateException ex) {
             String exmsg = ex.getMessage();
             if (!exmsg.equals("Duplicate entry for key '" + key + "' (attempt to merge values '" + value1 + "' and '"
-                + value2 + "')")
-                && !exmsg.equals("Duplicate entry for key '" + key + "' (attempt to merge values '" + value2
-                    + "' and '" + value1 + "')")
-                && !exmsg.equals("java.lang.IllegalStateException: Duplicate entry for key '" + key
-                    + "' (attempt to merge values '" + value1 + "' and '" + value2 + "')")
-                && !exmsg.equals("java.lang.IllegalStateException: Duplicate entry for key '" + key
-                    + "' (attempt to merge values '" + value2 + "' and '" + value1 + "')"))
+                                      + value2 + "')")
+                    && !exmsg.equals("Duplicate entry for key '" + key + "' (attempt to merge values '" + value2
+                                             + "' and '" + value1 + "')")
+                    && !exmsg.equals("java.lang.IllegalStateException: Duplicate entry for key '" + key
+                                             + "' (attempt to merge values '" + value1 + "' and '" + value2 + "')")
+                    && !exmsg.equals("java.lang.IllegalStateException: Duplicate entry for key '" + key
+                                             + "' (attempt to merge values '" + value2 + "' and '" + value1 + "')"))
                 fail("wrong exception message: " + exmsg);
         }
     }
@@ -497,510 +516,4 @@
     public static void checkAsString(String expected, EntryStream<?, ?> stream) {
         assertEquals(expected, stream.join("->").joining(";"));
     }
-}
-=======
-/*
- * Copyright 2015, 2019 StreamEx contributors
- *
- * Licensed under the Apache License, Version 2.0 (the "License");
- * you may not use this file except in compliance with the License.
- * You may obtain a copy of the License at
- *
- *     http://www.apache.org/licenses/LICENSE-2.0
- *
- * Unless required by applicable law or agreed to in writing, software
- * distributed under the License is distributed on an "AS IS" BASIS,
- * WITHOUT WARRANTIES OR CONDITIONS OF ANY KIND, either express or implied.
- * See the License for the specific language governing permissions and
- * limitations under the License.
- */
-package one.util.streamex;
-
-import java.util.ArrayList;
-import java.util.Collections;
-import java.util.Comparator;
-import java.util.List;
-import java.util.Map;
-import java.util.Map.Entry;
-import java.util.Objects;
-import java.util.Random;
-import java.util.Set;
-import java.util.Spliterator;
-import java.util.Spliterators;
-import java.util.concurrent.ConcurrentLinkedQueue;
-import java.util.concurrent.ThreadLocalRandom;
-import java.util.concurrent.atomic.AtomicBoolean;
-import java.util.concurrent.atomic.AtomicInteger;
-import java.util.function.Consumer;
-import java.util.function.Function;
-import java.util.function.IntConsumer;
-import java.util.function.Predicate;
-import java.util.function.Supplier;
-import java.util.stream.Collector;
-import java.util.stream.Collectors;
-import java.util.stream.IntStream;
-import java.util.stream.LongStream;
-import java.util.stream.Stream;
-
-import org.junit.ComparisonFailure;
-
-import static one.util.streamex.Internals.TailSpliterator;
-import static one.util.streamex.Internals.finished;
-import static org.junit.Assert.assertEquals;
-import static org.junit.Assert.assertFalse;
-import static org.junit.Assert.assertNotNull;
-import static org.junit.Assert.assertNull;
-import static org.junit.Assert.assertTrue;
-import static org.junit.Assert.fail;
-
-/**
- * @author Tagir Valeev
- */
-public class TestHelpers {
-
-    enum Mode {
-        NORMAL, SPLITERATOR, PARALLEL, APPEND, PREPEND, RANDOM
-    }
-
-    static class StreamSupplier<T> {
-        final Mode mode;
-        final Supplier<Stream<T>> base;
-
-        public StreamSupplier(Supplier<Stream<T>> base, Mode mode) {
-            this.base = base;
-            this.mode = mode;
-        }
-
-        public Stream<T> get() {
-            Stream<T> res = base.get();
-            switch (mode) {
-            case NORMAL:
-            case SPLITERATOR: 
-                return res.sequential();
-            case PARALLEL:
-                return res.parallel();
-            case APPEND:
-                // using Stream.empty() or Arrays.asList() here is optimized out
-                // in append/prepend which is undesired
-                return StreamEx.of(res.parallel()).append(new ConcurrentLinkedQueue<>());
-            case PREPEND:
-                return StreamEx.of(res.parallel()).prepend(new ConcurrentLinkedQueue<>());
-            case RANDOM:
-                return StreamEx.of(new EmptyingSpliterator<>(res.parallel().spliterator())).parallel();
-            default:
-                throw new InternalError("Unsupported mode: " + mode);
-            }
-        }
-
-        @Override
-        public String toString() {
-            return mode.toString();
-        }
-    }
-
-    static class StreamExSupplier<T> extends StreamSupplier<T> {
-
-        public StreamExSupplier(Supplier<Stream<T>> base, Mode mode) {
-            super(base, mode);
-        }
-
-        @Override
-        public StreamEx<T> get() {
-            if (mode == Mode.SPLITERATOR)
-                return StreamEx.of(base.get().spliterator());
-            return StreamEx.of(super.get());
-        }
-    }
-
-    static class EntryStreamSupplier<K, V> extends StreamSupplier<Map.Entry<K, V>> {
-
-        public EntryStreamSupplier(Supplier<Stream<Map.Entry<K, V>>> base, Mode mode) {
-            super(base, mode);
-        }
-
-        @Override
-        public EntryStream<K, V> get() {
-            return EntryStream.of(super.get());
-        }
-    }
-
-    static <T> List<StreamExSupplier<T>> streamEx(Supplier<Stream<T>> base) {
-        return StreamEx.of(Mode.values()).map(mode -> new StreamExSupplier<>(base, mode)).toList();
-    }
-
-    /**
-     * Run the consumer once feeding it with RNG initialized with auto-generated seed
-     * adding the seed value to every failed assertion message
-     * 
-     * @param cons consumer to run
-     */
-    static void withRandom(Consumer<Random> cons) {
-        long seed = ThreadLocalRandom.current().nextLong();
-        withRandom(seed, cons);
-    }
-
-    /**
-     * Run the consumer once feeding it with RNG initialized with given seed
-     * adding the seed value to every failed assertion message
-     * 
-     * @param seed random seed to use
-     * @param cons consumer to run
-     */
-    static void withRandom(long seed, Consumer<Random> cons) {
-        Random random = new Random(seed);
-        withMessage("Using new Random(" + seed + ")", () -> cons.accept(random));
-    }
-    
-    /**
-     * Run the runnable automatically adding given message to every failed assertion
-     * 
-     * @param message message to prepend
-     * @param r runnable to run
-     */
-    private static void withMessage(String message, Runnable r) {
-        try {
-            r.run();
-        } catch (ComparisonFailure cmp) {
-            ComparisonFailure ex = new ComparisonFailure(message + ": " + cmp.getMessage(), cmp.getExpected(), cmp
-                    .getActual());
-            ex.setStackTrace(cmp.getStackTrace());
-            throw ex;
-        } catch (AssertionError err) {
-            AssertionError ex = new AssertionError(message + ": " + err.getMessage(), err.getCause());
-            ex.setStackTrace(err.getStackTrace());
-            throw ex;
-        } catch (RuntimeException | Error err) {
-            throw new RuntimeException(message + ": " + err.getMessage(), err);
-        }
-    }
-
-    static void repeat(int times, IntConsumer consumer) {
-        for (int i = 1; i <= times; i++) {
-            int finalI = i;
-            withMessage("#" + i, () -> consumer.accept(finalI));
-        }
-    }
-
-    static <T> void streamEx(Supplier<Stream<T>> base, Consumer<StreamExSupplier<T>> consumer) {
-        for (StreamExSupplier<T> supplier : StreamEx.of(Mode.values()).map(mode -> new StreamExSupplier<>(base, mode))) {
-            withMessage(supplier.toString(), () -> consumer.accept(supplier));
-        }
-    }
-
-    static void intStreamEx(Supplier<IntStream> base, Consumer<IntStreamEx> consumer) {
-        streamEx(() -> base.get().boxed(), s -> consumer.accept(s.get().mapToInt(x -> x)));
-    }
-    
-    static void longStreamEx(Supplier<LongStream> base, Consumer<LongStreamEx> consumer) {
-        streamEx(() -> base.get().boxed(), s -> consumer.accept(s.get().mapToLong(x -> x)));
-    }
-
-    static <T> void emptyStreamEx(Class<T> clazz, Consumer<StreamExSupplier<T>> consumer) {
-        streamEx(Stream::<T>empty, consumer);
-    }
-
-    static <K, V> void entryStream(Supplier<Stream<Map.Entry<K, V>>> base, Consumer<EntryStreamSupplier<K, V>> consumer) {
-        for (EntryStreamSupplier<K, V> supplier : StreamEx.of(Mode.values()).map(
-            mode -> new EntryStreamSupplier<>(base, mode))) {
-            withMessage(supplier.toString(), () -> consumer.accept(supplier));
-        }
-    }
-
-    /**
-     * Spliterator which randomly inserts empty spliterators on splitting
-     * 
-     * @author Tagir Valeev
-     *
-     * @param <T> type of the elements
-     */
-    private static class EmptyingSpliterator<T> implements Spliterator<T> {
-        private Spliterator<T> source;
-
-        public EmptyingSpliterator(Spliterator<T> source) {
-            this.source = Objects.requireNonNull(source);
-        }
-
-        @Override
-        public boolean tryAdvance(Consumer<? super T> action) {
-            return source.tryAdvance(action);
-        }
-
-        @Override
-        public void forEachRemaining(Consumer<? super T> action) {
-            source.forEachRemaining(action);
-        }
-
-        @Override
-        public Comparator<? super T> getComparator() {
-            return source.getComparator();
-        }
-
-        @Override
-        public Spliterator<T> trySplit() {
-            Spliterator<T> source = this.source;
-            switch (ThreadLocalRandom.current().nextInt(3)) {
-            case 0:
-                return Spliterators.emptySpliterator();
-            case 1:
-                this.source = Spliterators.emptySpliterator();
-                return source;
-            default:
-                Spliterator<T> split = source.trySplit();
-                return split == null ? null : new EmptyingSpliterator<>(split);
-            }
-        }
-
-        @Override
-        public long estimateSize() {
-            return source.estimateSize();
-        }
-
-        @Override
-        public int characteristics() {
-            return source.characteristics();
-        }
-    }
-
-    static <T, R> void checkCollectorEmpty(String message, R expected, Collector<T, ?, R> collector) {
-        if (finished(collector) != null)
-            checkShortCircuitCollector(message, expected, 0, Stream::empty, collector);
-        else
-            checkCollector(message, expected, Stream::empty, collector);
-    }
-
-    static <T, TT extends T, R> void checkShortCircuitCollector(String message, R expected,
-            int expectedConsumedElements, Supplier<Stream<TT>> base, Collector<T, ?, R> collector) {
-        checkShortCircuitCollector(message, expected, expectedConsumedElements, base, collector, false);
-    }
-
-    static <T, TT extends T, R> void checkShortCircuitCollector(String message, R expected,
-            int expectedConsumedElements, Supplier<Stream<TT>> base, Collector<T, ?, R> collector, boolean skipIdentity) {
-        assertNotNull(message, finished(collector));
-        Collector<T, ?, R> withIdentity = Collectors.collectingAndThen(collector, Function.identity());
-        for (StreamExSupplier<TT> supplier : streamEx(base)) {
-            AtomicInteger counter = new AtomicInteger();
-            assertEquals(message + ": " + supplier, expected, supplier.get().peek(t -> counter.incrementAndGet())
-                    .collect(collector));
-            if (!supplier.get().isParallel())
-                assertEquals(message + ": " + supplier + ": consumed: ", expectedConsumedElements, counter.get());
-            if (!skipIdentity)
-                assertEquals(message + ": " + supplier, expected, supplier.get().collect(withIdentity));
-        }
-    }
-
-    static <T, TT extends T, R> void checkCollector(String message, R expected, Supplier<Stream<TT>> base,
-            Collector<T, ?, R> collector) {
-        // use checkShortCircuitCollector for CancellableCollector
-        assertNull(message, finished(collector));
-        for (StreamExSupplier<TT> supplier : streamEx(base)) {
-            assertEquals(message + ": " + supplier, expected, supplier.get().collect(collector));
-        }
-    }
-
-    static <T> void checkSpliterator(String msg, Supplier<Spliterator<T>> supplier) {
-        List<T> expected = new ArrayList<>();
-        supplier.get().forEachRemaining(expected::add);
-        checkSpliterator(msg, expected, supplier);
-    }
-
-    /*
-     * Tests whether spliterators produced by given supplier produce the
-     * expected result under various splittings
-     * 
-     * This test is single-threaded. Its behavior is randomized, but random seed
-     * will be printed in case of failure, so the results could be reproduced
-     */
-    static <T> void checkSpliterator(String msg, List<T> expected, Supplier<Spliterator<T>> supplier) {
-        List<T> seq = new ArrayList<>();
-
-        // Test characteristics
-        Spliterator<T> forCharacteristics = supplier.get();
-        if (forCharacteristics.hasCharacteristics(Spliterator.SORTED)) {
-            forCharacteristics.getComparator(); // must not fail
-        }
-        assertTrue(forCharacteristics.estimateSize() >= 0);
-
-        // Test forEachRemaining
-        Spliterator<T> sequential = supplier.get();
-        sequential.forEachRemaining(seq::add);
-        assertFalse(msg, sequential.tryAdvance(t -> fail(msg + ": Advance called with " + t)));
-        sequential.forEachRemaining(t -> fail(msg + ": Advance called with " + t));
-        assertEquals(msg, expected, seq);
-
-        // Test tryAdvance
-        seq.clear();
-        sequential = supplier.get();
-        while (true) {
-            AtomicBoolean called = new AtomicBoolean();
-            boolean res = sequential.tryAdvance(t -> {
-                seq.add(t);
-                called.set(true);
-            });
-            if (res != called.get()) {
-                fail(msg
-                    + (res ? ": Consumer not called, but spliterator returned true"
-                            : ": Consumer called, but spliterator returned false"));
-            }
-            if (!res)
-                break;
-        }
-        assertFalse(msg, sequential.tryAdvance(t -> fail(msg + ": Advance called with " + t)));
-        assertEquals(msg, expected, seq);
-        
-        // Test TailSpliterator
-        if (sequential instanceof TailSpliterator) {
-            seq.clear();
-            TailSpliterator.forEachWithTail(supplier.get(), seq::add);
-            assertEquals(msg, expected, seq);
-            seq.clear();
-            sequential = supplier.get();
-            while (sequential != null) {
-                sequential = TailSpliterator.tryAdvanceWithTail(sequential, seq::add);
-            }
-        }
-        assertEquals(msg, expected, seq);
-        
-        // Test advance+remaining
-        for (int i = 1; i < Math.min(4, expected.size() - 1); i++) {
-            seq.clear();
-            sequential = supplier.get();
-            for (int j = 0; j < i; j++) assertTrue(msg, sequential.tryAdvance(seq::add));
-            sequential.forEachRemaining(seq::add);
-            assertEquals(msg, expected, seq);
-        }
-
-        // Test trySplit
-        withRandom(r -> {
-            repeat(500, n -> {
-                Spliterator<T> spliterator = supplier.get();
-                List<Spliterator<T>> spliterators = new ArrayList<>();
-                spliterators.add(spliterator);
-                int p = r.nextInt(10) + 2;
-                for (int i = 0; i < p; i++) {
-                    int idx = r.nextInt(spliterators.size());
-                    Spliterator<T> split = spliterators.get(idx).trySplit();
-                    if (split != null)
-                        spliterators.add(idx, split);
-                }
-                List<Integer> order = IntStreamEx.ofIndices(spliterators).boxed().toList();
-                Collections.shuffle(order, r);
-                List<T> list = StreamEx.of(order).mapToEntry(idx -> {
-                    Spliterator<T> s = spliterators.get(idx);
-                    Stream.Builder<T> builder = Stream.builder();
-                    s.forEachRemaining(builder);
-                    assertFalse(msg, s.tryAdvance(t -> fail(msg + ": Advance called with " + t)));
-                    s.forEachRemaining(t -> fail(msg + ": Advance called with " + t));
-                    return builder.build();
-                }).sortedBy(Entry::getKey).values().flatMap(Function.identity()).toList();
-                assertEquals(msg, expected, list);
-            });
-            repeat(500, n -> {
-                Spliterator<T> spliterator = supplier.get();
-                List<Spliterator<T>> spliterators = new ArrayList<>();
-                spliterators.add(spliterator);
-                int p = r.nextInt(30) + 2;
-                for (int i = 0; i < p; i++) {
-                    int idx = r.nextInt(spliterators.size());
-                    Spliterator<T> split = spliterators.get(idx).trySplit();
-                    if (split != null)
-                        spliterators.add(idx, split);
-                }
-                List<List<T>> results = StreamEx.<List<T>>generate(ArrayList::new).limit(spliterators.size())
-                        .toList();
-                int count = spliterators.size();
-                while (count > 0) {
-                    int i;
-                    do {
-                        i = r.nextInt(spliterators.size());
-                        spliterator = spliterators.get(i);
-                    } while (spliterator == null);
-                    if (!spliterator.tryAdvance(results.get(i)::add)) {
-                        spliterators.set(i, null);
-                        count--;
-                    }
-                }
-                List<T> list = StreamEx.of(results).flatMap(List::stream).toList();
-                assertEquals(msg, expected, list);
-            });
-        });
-    }
-
-    static <T> void consumeElement(Spliterator<T> spliterator, T element) {
-        boolean[] consumed = {false};
-        assertTrue(spliterator.tryAdvance(x -> {
-            assertEquals(element, x);
-            consumed[0] = true;
-        }));
-        assertTrue(consumed[0]);
-    }
-
-    static <T> void consumeElement(Spliterator<T> spliterator, Set<T> remainingElements) {
-        boolean[] consumed = {false};
-        assertTrue(spliterator.tryAdvance(x -> {
-            assertTrue(remainingElements.remove(x));
-            consumed[0] = true;
-        }));
-        assertTrue(consumed[0]);
-    }
-    
-    static void checkIllegalStateException(Runnable r, String key, String value1, String value2) {
-        try {
-            r.run();
-            fail("no exception");
-        } catch (IllegalStateException ex) {
-            String exmsg = ex.getMessage();
-            if (!exmsg.equals("Duplicate entry for key '" + key + "' (attempt to merge values '" + value1 + "' and '"
-                + value2 + "')")
-                && !exmsg.equals("Duplicate entry for key '" + key + "' (attempt to merge values '" + value2
-                    + "' and '" + value1 + "')")
-                && !exmsg.equals("java.lang.IllegalStateException: Duplicate entry for key '" + key
-                    + "' (attempt to merge values '" + value1 + "' and '" + value2 + "')")
-                && !exmsg.equals("java.lang.IllegalStateException: Duplicate entry for key '" + key
-                    + "' (attempt to merge values '" + value2 + "' and '" + value1 + "')"))
-                fail("wrong exception message: " + exmsg);
-        }
-    }
-
-    @FunctionalInterface
-    interface Statement {
-        void evaluate() throws Throwable;
-    }
-
-    static void assertThrows(Class<? extends Throwable> expected, Statement statement) {
-        assertThrows(expected, msg -> true, statement);
-    }
-
-    static void assertThrows(Class<? extends Throwable> expected, Predicate<? super String> checkExceptionAction,
-                             Statement statement) {
-        try {
-            statement.evaluate();
-        } catch (Throwable e) {
-            if (!expected.isAssignableFrom(e.getClass())) {
-                throw new AssertionError("Unexpected exception, " +
-                        "expected<" + expected.getName() + "> " +
-                        "but was<" + e.getClass().getName() + ">", e);
-            }
-            if (!checkExceptionAction.test(e.getMessage())) {
-                fail("Unexpected exception<" + e.getMessage() + ">");
-            }
-            return;
-        }
-        fail("Expected exception: " + expected.getName());
-    }
-
-    static <T> Spliterator<T> emptySpliteratorWithExactSize(long exactSize) {
-        return new Spliterators.AbstractSpliterator<T>(0, Spliterator.SIZED) {
-
-            @Override
-            public long getExactSizeIfKnown() {
-                return exactSize;
-            }
-
-            @Override
-            public boolean tryAdvance(Consumer<? super T> ignored) {
-                return false;
-            }
-        };
-    }
-}
->>>>>>> 2be61c5f
+}