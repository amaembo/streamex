/*
 * Copyright 2015 Tagir Valeev
 * 
 * Licensed under the Apache License, Version 2.0 (the "License");
 * you may not use this file except in compliance with the License.
 * You may obtain a copy of the License at
 * 
 *     http://www.apache.org/licenses/LICENSE-2.0
 * 
 * Unless required by applicable law or agreed to in writing, software
 * distributed under the License is distributed on an "AS IS" BASIS,
 * WITHOUT WARRANTIES OR CONDITIONS OF ANY KIND, either express or implied.
 * See the License for the specific language governing permissions and
 * limitations under the License.
 */
package javax.util.streamex;

import java.io.BufferedReader;
import java.io.Reader;
import java.io.StringReader;
import java.util.ArrayList;
import java.util.Arrays;
import java.util.Collection;
import java.util.Collections;
import java.util.Comparator;
import java.util.HashMap;
import java.util.HashSet;
import java.util.LinkedHashMap;
import java.util.List;
import java.util.Map;
import java.util.Map.Entry;
import java.util.Optional;
import java.util.Random;
import java.util.Set;
import java.util.SortedMap;
import java.util.TreeMap;
import java.util.TreeSet;
import java.util.concurrent.ConcurrentHashMap;
import java.util.concurrent.ConcurrentMap;
import java.util.concurrent.atomic.AtomicBoolean;
import java.util.concurrent.atomic.AtomicInteger;
import java.util.function.Function;
import java.util.regex.Pattern;
import java.util.stream.Collectors;
import java.util.stream.IntStream;
import java.util.stream.Stream;

import org.junit.Test;

import static org.junit.Assert.*;

public class StreamExTest {
    @Test
    public void testCreate() {
        assertEquals(Arrays.asList(), StreamEx.empty().toList());
        assertEquals(Arrays.asList(), StreamEx.empty().toList()); // double check is intended
        assertEquals(Arrays.asList("a"), StreamEx.of("a").toList());
        assertEquals(Arrays.asList("a"), StreamEx.of(Optional.of("a")).toList());
        assertEquals(Arrays.asList(), StreamEx.of(Optional.ofNullable(null)).toList());
        assertEquals(Arrays.asList(), StreamEx.ofNullable(null).toList());
        assertEquals(Arrays.asList("a"), StreamEx.ofNullable("a").toList());
        assertEquals(Arrays.asList((String)null), StreamEx.of((String)null).toList());
        assertEquals(Arrays.asList("a", "b"), StreamEx.of("a", "b").toList());
        assertEquals(Arrays.asList("a", "b"), StreamEx.of(Arrays.asList("a", "b")).toList());
        assertEquals(Arrays.asList("a", "b"), StreamEx.of(Arrays.asList("a", "b").stream()).toList());
        assertEquals(Arrays.asList("a", "b"), StreamEx.split("a,b", ",").toList());
        assertEquals(Arrays.asList("a", "c", "d"),
                StreamEx.split("abcBd", Pattern.compile("b", Pattern.CASE_INSENSITIVE)).toList());
        assertEquals(Arrays.asList("a", "b"), StreamEx.ofLines(new StringReader("a\nb")).toList());
        assertEquals(Arrays.asList("a", "b"), StreamEx.ofLines(new BufferedReader(new StringReader("a\nb"))).toList());
        assertEquals(Arrays.asList("a", "b"), StreamEx.ofLines(getReader()).toList());
        assertEquals(Arrays.asList("a", "aa", "aaa", "aaaa"), StreamEx.iterate("a", x -> x+"a").limit(4).toList());
        assertEquals(Arrays.asList("a", "a", "a", "a"), StreamEx.generate(() -> "a").limit(4).toList());
        assertEquals(Arrays.asList("a", "a", "a", "a"), StreamEx.constant("a", 4).toList());
        assertEquals(Arrays.asList("c", "d", "e"), StreamEx.of("abcdef".split(""), 2, 5).toList());
        
        StreamEx<String> stream = StreamEx.of("foo", "bar");
        assertSame(stream, StreamEx.of(stream));
    }

    private Reader getReader() {
        return new BufferedReader(new StringReader("a\nb"));
    }

    @Test
    public void testBasics() {
        assertFalse(StreamEx.of("a").isParallel());
        assertTrue(StreamEx.of("a").parallel().isParallel());
        assertFalse(StreamEx.of("a").parallel().sequential().isParallel());
        AtomicInteger i = new AtomicInteger();
        try(Stream<String> s = StreamEx.of("a").onClose(() -> i.incrementAndGet())) {
            assertEquals(1, s.count());
        }
        assertEquals(1, i.get());
        assertEquals(Arrays.asList(1, 2), StreamEx.of("a", "bb").map(String::length).toList());
        assertFalse(StreamEx.empty().findAny().isPresent());
        assertEquals("a", StreamEx.of("a").findAny().get());
        assertFalse(StreamEx.empty().findFirst().isPresent());
        assertEquals("a", StreamEx.of("a", "b").findFirst().get());
        assertEquals(Arrays.asList("b", "c"), StreamEx.of("a", "b", "c").skip(1).toList());
        
        AtomicBoolean b = new AtomicBoolean(false);
        try(Stream<String> stream = StreamEx.of("a").onClose(() -> b.set(true)))
        {
            assertFalse(b.get());
            assertEquals(1, stream.count());
            assertFalse(b.get());
        }
        assertTrue(b.get());
                
        assertTrue(StreamEx.of("a", "b").anyMatch("a"::equals));
        assertFalse(StreamEx.of("a", "b").anyMatch("c"::equals));
        assertFalse(StreamEx.of("a", "b").allMatch("a"::equals));
        assertFalse(StreamEx.of("a", "b").allMatch("c"::equals));
        assertFalse(StreamEx.of("a", "b").noneMatch("a"::equals));
        assertTrue(StreamEx.of("a", "b").noneMatch("c"::equals));
        
        assertEquals("abbccc", StreamEx.of("a", "bb", "ccc").collect(StringBuilder::new, StringBuilder::append, StringBuilder::append).toString());
        assertArrayEquals(new String[] {"a", "b", "c"}, StreamEx.of("a", "b", "c").toArray(String[]::new));
        assertArrayEquals(new Object[] {"a", "b", "c"}, StreamEx.of("a", "b", "c").toArray());
        assertEquals(3, StreamEx.of("a", "b", "c").spliterator().getExactSizeIfKnown());
    }
    
    @Test
    public void testToMap() {
        Map<String, Integer> expected = new HashMap<>();
        expected.put("a", 1);
        expected.put("bb", 2);
        expected.put("ccc", 3);
        Map<String, Integer> seqMap = StreamEx.of("a", "bb", "ccc").toMap(String::length);
        Map<String, Integer> parallelMap = StreamEx.of("a", "bb", "ccc").parallel().toMap(String::length);
        assertEquals(expected, seqMap);
        assertEquals(expected, parallelMap);
        assertFalse(seqMap instanceof ConcurrentMap);
        assertTrue(parallelMap instanceof ConcurrentMap);
        
        Map<Integer, String> expected2 = new HashMap<>();
        expected2.put(1, "a");
        expected2.put(2, "bb");
        expected2.put(3, "ccc");
        Map<Integer, String> seqMap2 = StreamEx.of("a", "bb", "ccc").toMap(String::length, Function.identity());
        Map<Integer, String> parallelMap2 = StreamEx.of("a", "bb", "ccc").parallel().toMap(String::length, Function.identity());
        assertEquals(expected2, seqMap2);
        assertEquals(expected2, parallelMap2);
        assertFalse(seqMap2 instanceof ConcurrentMap);
        assertTrue(parallelMap2 instanceof ConcurrentMap);
        
        Map<Integer, String> expected3 = new HashMap<>();
        expected3.put(1, "a");
        expected3.put(2, "bbbb");
        expected3.put(3, "ccc");
        Map<Integer, String> seqMap3 = StreamEx.of("a", "bb", "ccc", "bb").toMap(String::length, Function.identity(), String::concat);
        Map<Integer, String> parallelMap3 = StreamEx.of("a", "bb", "ccc", "bb").parallel().toMap(String::length, Function.identity(), String::concat);
        assertEquals(expected3, seqMap3);
        assertEquals(expected3, parallelMap3);
        assertFalse(seqMap3 instanceof ConcurrentMap);
        assertTrue(parallelMap3 instanceof ConcurrentMap);
    }
    
    @Test
    public void testToSortedMap() {
        SortedMap<String, Integer> expected = new TreeMap<>();
        expected.put("a", 1);
        expected.put("bb", 2);
        expected.put("ccc", 3);
        SortedMap<String, Integer> seqMap = StreamEx.of("a", "bb", "ccc").toSortedMap(String::length);
        SortedMap<String, Integer> parallelMap = StreamEx.of("a", "bb", "ccc").parallel().toSortedMap(String::length);
        assertEquals(expected, seqMap);
        assertEquals(expected, parallelMap);
        assertFalse(seqMap instanceof ConcurrentMap);
        assertTrue(parallelMap instanceof ConcurrentMap);
        
        SortedMap<Integer, String> expected2 = new TreeMap<>();
        expected2.put(1, "a");
        expected2.put(2, "bb");
        expected2.put(3, "ccc");
        SortedMap<Integer, String> seqMap2 = StreamEx.of("a", "bb", "ccc").toSortedMap(String::length, Function.identity());
        SortedMap<Integer, String> parallelMap2 = StreamEx.of("a", "bb", "ccc").parallel().toSortedMap(String::length, Function.identity());
        assertEquals(expected2, seqMap2);
        assertEquals(expected2, parallelMap2);
        assertFalse(seqMap2 instanceof ConcurrentMap);
        assertTrue(parallelMap2 instanceof ConcurrentMap);
        
        SortedMap<Integer, String> expected3 = new TreeMap<>();
        expected3.put(1, "a");
        expected3.put(2, "bbbb");
        expected3.put(3, "ccc");
        SortedMap<Integer, String> seqMap3 = StreamEx.of("a", "bb", "ccc", "bb").toSortedMap(String::length, Function.identity(), String::concat);
        SortedMap<Integer, String> parallelMap3 = StreamEx.of("a", "bb", "ccc", "bb").parallel().toSortedMap(String::length, Function.identity(), String::concat);
        assertEquals(expected3, seqMap3);
        assertEquals(expected3, parallelMap3);
        assertFalse(seqMap3 instanceof ConcurrentMap);
        assertTrue(parallelMap3 instanceof ConcurrentMap);
    }
    
    @Test
    public void testGroupingBy() {
        Map<Integer, List<String>> expected = new HashMap<>();
        expected.put(1, Arrays.asList("a"));
        expected.put(2, Arrays.asList("bb", "bb"));
        expected.put(3, Arrays.asList("ccc"));
        Map<Integer, List<String>> seqMap = StreamEx.of("a", "bb", "bb", "ccc").groupingBy(String::length);
        Map<Integer, List<String>> parallelMap = StreamEx.of("a", "bb", "bb", "ccc").parallel().groupingBy(String::length);
        assertEquals(expected, seqMap);
        assertEquals(expected, parallelMap);
        assertFalse(seqMap instanceof ConcurrentMap);
        assertTrue(parallelMap instanceof ConcurrentMap);

        Map<Integer, Set<String>> expectedMapSet = new HashMap<>();
        expectedMapSet.put(1, new HashSet<>(Arrays.asList("a")));
        expectedMapSet.put(2, new HashSet<>(Arrays.asList("bb", "bb")));
        expectedMapSet.put(3, new HashSet<>(Arrays.asList("ccc")));
        Map<Integer, Set<String>> seqMapSet = StreamEx.of("a", "bb", "bb", "ccc").groupingBy(String::length, Collectors.toSet());
        Map<Integer, Set<String>> parallelMapSet = StreamEx.of("a", "bb", "bb", "ccc").parallel().groupingBy(String::length, Collectors.toSet());
        assertEquals(expectedMapSet, seqMapSet);
        assertEquals(expectedMapSet, parallelMapSet);
        assertFalse(seqMapSet instanceof ConcurrentMap);
        assertTrue(parallelMapSet instanceof ConcurrentMap);

        seqMapSet = StreamEx.of("a", "bb", "bb", "ccc").groupingBy(String::length, HashMap::new, Collectors.toSet());
        assertEquals(expectedMapSet, seqMapSet);
        assertFalse(seqMapSet instanceof ConcurrentMap);
        seqMapSet = StreamEx.of("a", "bb", "bb", "ccc").parallel().groupingBy(String::length, HashMap::new, Collectors.toSet());
        assertEquals(expectedMapSet, seqMapSet);
        assertFalse(seqMapSet instanceof ConcurrentMap);
        parallelMapSet = StreamEx.of("a", "bb", "bb", "ccc").parallel().groupingBy(String::length, ConcurrentHashMap::new, Collectors.toSet());
        assertEquals(expectedMapSet, parallelMapSet);
        assertTrue(parallelMapSet instanceof ConcurrentMap);
    }
    
    @Test
    public void testIterable() {
        List<String> result = new ArrayList<>();
        for(String s : StreamEx.of("a", "b", "cc").filter(s -> s.length() < 2)) {
            result.add(s);
        }
        assertEquals(Arrays.asList("a", "b"), result);
    }

    @Test
    public void testCreateFromMap() {
        Map<String, Integer> data = new LinkedHashMap<>();
        data.put("aaa", 10);
        data.put("bb", 25);
        data.put("c", 37);
        assertEquals(Arrays.asList("aaa", "bb", "c"), StreamEx.ofKeys(data).toList());
        assertEquals(Arrays.asList("aaa"), StreamEx.ofKeys(data, x -> x % 2 == 0).toList());
        assertEquals(Arrays.asList(10, 25, 37), StreamEx.ofValues(data).toList());
        assertEquals(Arrays.asList(10, 25), StreamEx.ofValues(data, s -> s.length() > 1).toList());
    }

    @Test
    public void testSelect() {
        assertEquals(Arrays.asList("a", "b"),
                StreamEx.of(1, "a", 2, "b", 3, "cc").select(String.class).filter(s -> s.length() == 1).toList());
    }

    @Test
    public void testFlatCollection() {
        Map<Integer, List<String>> data = new LinkedHashMap<>();
        data.put(1, Arrays.asList("a", "b"));
        data.put(2, Arrays.asList("c", "d"));
        data.put(3, null);
        assertEquals(Arrays.asList("a", "b", "c", "d"), StreamEx.of(data.entrySet()).flatCollection(Entry::getValue)
                .toList());
    }

    @Test
    public void testAppend() {
        assertEquals(Arrays.asList("a", "b", "c", "d", "e"),
                StreamEx.of("a", "b", "c", "dd").remove(s -> s.length() > 1).append("d", "e").toList());
        assertEquals(Arrays.asList("a", "b", "c", "d", "e"),
                StreamEx.of("a", "b", "c").append(Arrays.asList("d", "e").stream()).toList());
        assertEquals(Arrays.asList("a", "b", "c", "d", "e"),
                StreamEx.of("a", "b", "c").append(Arrays.asList("d", "e")).toList());
    }

    @Test
    public void testPrepend() {
        assertEquals(Arrays.asList("d", "e", "a", "b", "c"),
                StreamEx.of("a", "b", "c", "dd").remove(s -> s.length() > 1).prepend("d", "e").toList());
        assertEquals(Arrays.asList("d", "e", "a", "b", "c"),
                StreamEx.of("a", "b", "c").prepend(Arrays.asList("d", "e").stream()).toList());
        assertEquals(Arrays.asList("d", "e", "a", "b", "c"),
                StreamEx.of("a", "b", "c").prepend(Arrays.asList("d", "e")).toList());
    }

    @Test
    public void testNonNull() {
        List<String> data = Arrays.asList("a", null, "b");
        assertEquals(Arrays.asList("a", null, "b"), StreamEx.of(data).toList());
        assertEquals(Arrays.asList("a", "b"), StreamEx.of(data).nonNull().toList());
    }

    @Test
    public void testSorting() {
        assertEquals(Arrays.asList("a", "b", "c", "d"), StreamEx.of("b", "c", "a", "d").sorted().toList());
        assertEquals(Arrays.asList("d", "c", "b", "a"), StreamEx.of("b", "c", "a", "d").reverseSorted().toList());
        
        List<String> data = Arrays.asList("a", "bbb", "cc");
        assertEquals(Arrays.asList("a", "cc", "bbb"), StreamEx.of(data).sorted(Comparator.comparingInt(String::length)).toList());
        assertEquals(Arrays.asList("bbb", "cc", "a"), StreamEx.of(data).reverseSorted(Comparator.comparingInt(String::length)).toList());
        assertEquals(Arrays.asList("a", "cc", "bbb"), StreamEx.of(data).sortedByInt(String::length).toList());
        assertEquals(Arrays.asList("a", "cc", "bbb"), StreamEx.of(data).sortedByLong(String::length).toList());
        assertEquals(Arrays.asList("a", "cc", "bbb"), StreamEx.of(data).sortedByDouble(String::length).toList());
        assertEquals(Arrays.asList("a", "cc", "bbb"), StreamEx.of(data).sortedBy(s -> s.length()).toList());
    }

    @Test
    public void testMinBy() {
        List<String> data = Arrays.asList("a", "bbb", "cc");
        assertEquals("a", StreamEx.of(data).minByInt(String::length).get());
        assertEquals("a", StreamEx.of(data).minByLong(String::length).get());
        assertEquals("a", StreamEx.of(data).minByDouble(String::length).get());
        assertEquals("a", StreamEx.of(data).minBy(s -> s.length()).get());
    }
    
    @Test
    public void testMaxBy() {
        List<String> data = Arrays.asList("a", "bbb", "cc");
        assertEquals("bbb", StreamEx.of(data).maxByInt(String::length).get());
        assertEquals("bbb", StreamEx.of(data).maxByLong(String::length).get());
        assertEquals("bbb", StreamEx.of(data).maxByDouble(String::length).get());
        assertEquals("bbb", StreamEx.of(data).maxBy(s -> s.length()).get());
    }
    
    @Test
    public void testFind() {
        assertEquals("bb", StreamEx.of("a", "bb", "c").findFirst(s -> s.length() == 2).get());
        assertFalse(StreamEx.of("a", "bb", "c").findFirst(s -> s.length() == 3).isPresent());
    }

    @Test
    public void testHas() {
        assertTrue(StreamEx.of("a", "bb", "c").has("bb"));
        assertFalse(StreamEx.of("a", "bb", "c").has("cc"));
        assertFalse(StreamEx.of("a", "bb", "c").has(null));
        assertTrue(StreamEx.of("a", "bb", null, "c").has(null));
    }

    @Test
    public void testJoining() {
        assertEquals("abc", StreamEx.of("a", "b", "c").joining());
        assertEquals("a,b,c", StreamEx.of("a", "b", "c").joining(","));
        assertEquals("[1;2;3]", StreamEx.of(1, 2, 3).joining(";", "[", "]"));
    }
    
    @Test
    public void testFoldLeft() {
        assertEquals("c;b;a;", StreamEx.of("a", "b", "c").foldLeft("", (u,v) -> v+";"+u));
        // Removing types here causes internal error in Javac compiler
        // java.lang.AssertionError: attribution shouldn't be happening here
        // Bug appears in javac 1.8.0.20 and javac 1.8.0.45
        // javac 1.9.0b55 and ecj compiles normally
        // Probably this ticket: https://bugs.openjdk.java.net/browse/JDK-8068399
        assertTrue(StreamEx.of("a", "b", "c").foldLeft(false, (Boolean acc, String s) -> acc || s.equals("b")));
        assertFalse(StreamEx.of("a", "b", "c").foldLeft(false, (Boolean acc, String s) -> acc || s.equals("d")));
        assertEquals(Integer.valueOf(6), StreamEx.of("a", "bb", "ccc").foldLeft(0, (acc,v) -> acc+v.length()));
        assertEquals(
                "{ccc={bb={a={}}}}",
                StreamEx.of("a", "bb", "ccc")
                        .foldLeft(Collections.emptyMap(), (acc, v) -> Collections.singletonMap(v, acc)).toString());

        assertEquals("c;b;a;", StreamEx.of("a", "b", "c").parallel().foldLeft("", (u,v) -> v+";"+u));
        assertTrue(StreamEx.of("a", "b", "c").parallel().foldLeft(false, (Boolean acc, String s) -> acc | s.equals("b")));
        assertFalse(StreamEx.of("a", "b", "c").parallel().foldLeft(false, (Boolean acc, String s) -> acc | s.equals("d")));
        assertEquals(Integer.valueOf(6), StreamEx.of("a", "bb", "ccc").parallel().foldLeft(0, (acc,v) -> acc+v.length()));
        assertEquals(
                "{ccc={bb={a={}}}}",
                StreamEx.of("a", "bb", "ccc").parallel()
                        .foldLeft(Collections.emptyMap(), (acc, v) -> Collections.singletonMap(v, acc)).toString());
    }
    
<<<<<<< HEAD
    @Test
    public void testDistinctAtLeast() {
        assertEquals(0, StreamEx.of("a", "b", "c").distinct(2).count());
        assertEquals(StreamEx.of("a", "b", "c").distinct().toList(), StreamEx.of("a", "b", "c").distinct(1).toList());
        assertEquals(Arrays.asList("b"), StreamEx.of("a", "b", "c", "b", null).distinct(2).toList());
        assertEquals(Arrays.asList("b", null), StreamEx.of("a", "b", null, "c", "b", null).distinct(2).toList());
        assertEquals(Arrays.asList(null, "b"), StreamEx.of("a", "b", null, "c", null, "b", null, "b").distinct(2).toList());
        assertEquals(3334, IntStreamEx.range(0, 10000).map(x -> x/3).boxed().distinct().count());
        assertEquals(3333, IntStreamEx.range(0, 10000).map(x -> x/3).boxed().distinct(2).count());
        assertEquals(3333, IntStreamEx.range(0, 10000).map(x -> x/3).boxed().distinct(3).count());

        assertEquals(0, IntStreamEx.range(0, 10000).map(x -> x/3).boxed().distinct(4).count());

        assertEquals(0, StreamEx.of("a", "b", "c").parallel().distinct(2).count());
        assertEquals(StreamEx.of("a", "b", "c").parallel().distinct().toList(), StreamEx.of("a", "b", "c").parallel().distinct(1).toList());
        assertEquals(Arrays.asList("b"), StreamEx.of("a", "b", "c", "b").parallel().distinct(2).toList());
        assertEquals(new HashSet<>(Arrays.asList("b", null)), StreamEx.of("a", "b", null, "c", "b", null).parallel().distinct(2).toSet());
        assertEquals(new HashSet<>(Arrays.asList(null, "b")), StreamEx.of("a", "b", null, "c", null, "b", null, "b").parallel().distinct(2).toSet());
        assertEquals(3334, IntStreamEx.range(0, 10000).map(x -> x/3).boxed().parallel().distinct().count());
        assertEquals(3333, IntStreamEx.range(0, 10000).map(x -> x/3).boxed().parallel().distinct(2).count());
        assertEquals(3333, IntStreamEx.range(0, 10000).map(x -> x/3).boxed().parallel().distinct(3).toList().size());
        assertEquals(0, IntStreamEx.range(0, 10000).map(x -> x/3).boxed().parallel().distinct(4).count());

        List<Integer> distinct3List = IntStreamEx.range(0, 10000).parallel().map(x -> x/3).boxed().distinct(3).toList();
        assertEquals(3333, distinct3List.size());
        Map<Integer, Long> map = IntStream.range(0, 10000).parallel().map(x -> x/3).boxed().collect(Collectors.groupingBy(Function.identity(), LinkedHashMap::new, Collectors.counting()));
        List<Integer> expectedList = map.entrySet().stream().parallel().filter(e -> e.getValue() >= 3).map(Entry::getKey).collect(Collectors.toList());
        assertEquals(3333, expectedList.size());
        assertEquals(distinct3List, expectedList);
=======
    private <T extends Comparable<? super T>> boolean isSorted(Collection<T> c) {
        return StreamEx.of(c).parallel().pairMap(Comparable::compareTo).allMatch(r -> r <= 0);
    }
    
    private <T extends Comparable<? super T>> Optional<T> firstMisplaced(Collection<T> c) {
        return StreamEx.of(c).parallel().pairMap((a, b) -> a.compareTo(b) > 0 ? a : null).nonNull().findFirst();
    }
    
    @Test
    public void testPairMap() {
        assertEquals(0, StreamEx.<String>empty().pairMap(String::concat).count());
        assertEquals(0, StreamEx.of("a").pairMap(String::concat).count());
        assertEquals(Arrays.asList("aa","aa","aa"), StreamEx.generate(() -> "a").pairMap(String::concat).limit(3).toList());
        assertEquals(Collections.singletonMap(1, 9999L),
                IntStreamEx.range(10000).boxed().pairMap((a, b) -> b - a).groupingBy(Function.identity(), Collectors.counting()));
        assertEquals(Collections.singletonMap(1, 9999L),
                IntStreamEx.range(10000).parallel().boxed().pairMap((a, b) -> b - a).groupingBy(Function.identity(), Collectors.counting()));
        Integer[] data = new Random(1).ints(1000, 1, 1000).boxed().toArray(Integer[]::new);
        Double[] expected = new Double[data.length-1];
        for(int i=0; i<expected.length; i++) expected[i] = (data[i+1]-data[i])*3.14;
        Double[] result = StreamEx.of(data).parallel().pairMap((a, b) -> (b - a)*3.14).toArray(Double[]::new);
        assertArrayEquals(expected, result);
        result = StreamEx.of(data).pairMap((a, b) -> (b - a)*3.14).toArray(Double[]::new);
        assertArrayEquals(expected, result);
        assertEquals("Test Capitalization Stream",
                IntStreamEx.ofChars("test caPiTaliZation streaM").parallel().prepend(0)
                        .mapToObj(c -> Character.valueOf((char) c))
                        .pairMap((c1, c2) -> !Character.isLetter(c1) && Character.isLetter(c2) ? 
                                Character.toTitleCase(c2) : Character.toLowerCase(c2)).joining());
        assertTrue(isSorted(Arrays.asList("a", "bb", "bb", "c")));
        assertFalse(isSorted(Arrays.asList("a", "bb", "bb", "bba", "bb", "c")));
        assertTrue(isSorted(IntStreamEx.of(new Random(1)).boxed().distinct().limit(1000).toCollection(TreeSet::new)));
        assertEquals("bba", firstMisplaced(Arrays.asList("a", "bb", "bb", "bba", "bb", "c")).get());
        assertFalse(firstMisplaced(Arrays.asList("a", "bb", "bb", "bb", "c")).isPresent());
        int[] random = IntStreamEx.of(new Random(1), 1000).toArray();
        List<Integer> scanLeft = IntStreamEx.of(random).boxed().parallel().scanLeft(0, Integer::sum);
        assertArrayEquals(random, IntStreamEx.of(scanLeft).parallel().pairMap((a, b) -> (b-a)).toArray());
    }
    
    @Test
    public void testScanLeft() {
        assertEquals(Arrays.asList(0, 1, 3, 6, 10), IntStreamEx.rangeClosed(1, 4).boxed().scanLeft(0, Integer::sum));
        assertEquals(Arrays.asList(0, 1, 3, 6, 10), IntStreamEx.rangeClosed(1, 4).boxed().parallel().scanLeft(0, Integer::sum));
        assertEquals(167167000, IntStreamEx.rangeClosed(1, 1000).boxed().parallel().scanLeft(0, Integer::sum).stream()
                .mapToLong(x -> x).sum());
>>>>>>> b94b2f6e
    }
}<|MERGE_RESOLUTION|>--- conflicted
+++ resolved
@@ -371,7 +371,6 @@
                         .foldLeft(Collections.emptyMap(), (acc, v) -> Collections.singletonMap(v, acc)).toString());
     }
     
-<<<<<<< HEAD
     @Test
     public void testDistinctAtLeast() {
         assertEquals(0, StreamEx.of("a", "b", "c").distinct(2).count());
@@ -401,7 +400,8 @@
         List<Integer> expectedList = map.entrySet().stream().parallel().filter(e -> e.getValue() >= 3).map(Entry::getKey).collect(Collectors.toList());
         assertEquals(3333, expectedList.size());
         assertEquals(distinct3List, expectedList);
-=======
+    }
+
     private <T extends Comparable<? super T>> boolean isSorted(Collection<T> c) {
         return StreamEx.of(c).parallel().pairMap(Comparable::compareTo).allMatch(r -> r <= 0);
     }
@@ -447,6 +447,5 @@
         assertEquals(Arrays.asList(0, 1, 3, 6, 10), IntStreamEx.rangeClosed(1, 4).boxed().parallel().scanLeft(0, Integer::sum));
         assertEquals(167167000, IntStreamEx.rangeClosed(1, 1000).boxed().parallel().scanLeft(0, Integer::sum).stream()
                 .mapToLong(x -> x).sum());
->>>>>>> b94b2f6e
     }
 }